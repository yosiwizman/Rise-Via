--- conflicted
+++ resolved
@@ -2,11 +2,7 @@
 
 // Inspired by react-hot-toast library
 import * as React from "react"
-
-import type {
-  ToastActionElement,
-  ToastProps,
-} from "@/components/ui/toast"
+import type { ToastActionElement, ToastProps } from "@/components/ui/toast"
 
 const TOAST_LIMIT = 1
 const TOAST_REMOVE_DELAY = 1000000
@@ -18,21 +14,12 @@
   action?: ToastActionElement
 }
 
-<<<<<<< HEAD
 const actionTypes = {
   ADD_TOAST: "ADD_TOAST",
   UPDATE_TOAST: "UPDATE_TOAST", 
   DISMISS_TOAST: "DISMISS_TOAST",
   REMOVE_TOAST: "REMOVE_TOAST",
 } as const
-=======
-type ActionType = {
-  ADD_TOAST: "ADD_TOAST";
-  UPDATE_TOAST: "UPDATE_TOAST";
-  DISMISS_TOAST: "DISMISS_TOAST";
-  REMOVE_TOAST: "REMOVE_TOAST";
-}
->>>>>>> 2dc98099
 
 let count = 0
 
@@ -41,10 +28,6 @@
   return count.toString()
 }
 
-<<<<<<< HEAD
-=======
-
->>>>>>> 2dc98099
 type Action =
   | {
       type: typeof actionTypes.ADD_TOAST
@@ -77,7 +60,7 @@
   const timeout = setTimeout(() => {
     toastTimeouts.delete(toastId)
     dispatch({
-      type: "REMOVE_TOAST",
+      type: actionTypes.REMOVE_TOAST,
       toastId: toastId,
     })
   }, TOAST_REMOVE_DELAY)
@@ -90,19 +73,19 @@
     case actionTypes.ADD_TOAST:
       return {
         ...state,
-        toasts: [(action as { toast: ToasterToast }).toast, ...state.toasts].slice(0, TOAST_LIMIT),
+        toasts: [action.toast, ...state.toasts].slice(0, TOAST_LIMIT),
       }
 
     case actionTypes.UPDATE_TOAST:
       return {
         ...state,
         toasts: state.toasts.map((t) =>
-          t.id === (action as { toast: Partial<ToasterToast> }).toast?.id ? { ...t, ...(action as { toast: Partial<ToasterToast> }).toast } : t
+          t.id === action.toast?.id ? { ...t, ...action.toast } : t
         ),
       }
 
     case actionTypes.DISMISS_TOAST: {
-      const { toastId } = action as { toastId?: string }
+      const { toastId } = action
 
       if (toastId) {
         addToRemoveQueue(toastId)
@@ -125,7 +108,7 @@
       }
     }
     case actionTypes.REMOVE_TOAST:
-      if ((action as { toastId?: string }).toastId === undefined) {
+      if (action.toastId === undefined) {
         return {
           ...state,
           toasts: [],
@@ -133,7 +116,7 @@
       }
       return {
         ...state,
-        toasts: state.toasts.filter((t) => t.id !== (action as { toastId?: string }).toastId),
+        toasts: state.toasts.filter((t) => t.id !== action.toastId),
       }
     default:
       return state
@@ -141,7 +124,6 @@
 }
 
 const listeners: Array<(state: State) => void> = []
-
 let memoryState: State = { toasts: [] }
 
 function dispatch(action: Action) {
@@ -158,13 +140,13 @@
 
   const update = (props: ToasterToast) =>
     dispatch({
-      type: "UPDATE_TOAST",
+      type: actionTypes.UPDATE_TOAST,
       toast: { ...props, id },
     })
-  const dismiss = () => dispatch({ type: "DISMISS_TOAST", toastId: id })
+  const dismiss = () => dispatch({ type: actionTypes.DISMISS_TOAST, toastId: id })
 
   dispatch({
-    type: "ADD_TOAST",
+    type: actionTypes.ADD_TOAST,
     toast: {
       ...props,
       id,
@@ -176,7 +158,7 @@
   })
 
   return {
-    id: id,
+    id,
     dismiss,
     update,
   }
@@ -198,7 +180,7 @@
   return {
     ...state,
     toast,
-    dismiss: (toastId?: string) => dispatch({ type: "DISMISS_TOAST", toastId }),
+    dismiss: (toastId?: string) => dispatch({ type: actionTypes.DISMISS_TOAST, toastId }),
   }
 }
 
