import React, { useState } from 'react';
import { motion } from 'framer-motion';
import { X, Save } from 'lucide-react';
import { Card, CardContent, CardHeader, CardTitle } from '../ui/card';
import { Button } from '../ui/button';
import { Input } from '../ui/input';
import { Label } from '../ui/label';
import { Select, SelectContent, SelectItem, SelectTrigger, SelectValue } from '../ui/select';
<<<<<<< HEAD
import { Product } from '../../types/product';
=======
import { ProductMediaManager } from './ProductMediaManager';

interface Product {
  id: string;
  name: string;
  price: number;
  category: string;
  type: string;
  thc: string;
  description?: string;
  effects?: string[];
  inventory: number;
  active: boolean;
  featured?: boolean;
  images?: string[];
  hover_image?: string;
  video_url?: string;
  strainType?: string;
  thcaPercentage?: number;
}
>>>>>>> 2dc98099

interface ProductEditorProps {
  isOpen: boolean;
  onClose: () => void;
  onSave: (product: Product) => void;
  product?: Product;
}

export const ProductEditor: React.FC<ProductEditorProps> = ({
  isOpen,
  onClose,
  onSave,
  product
}) => {
  const [formData, setFormData] = useState({
    name: product?.name || '',
    price: product?.price?.toString() || '',
    category: product?.category || '',
<<<<<<< HEAD
    strainType: product?.strainType || '',
    thcaPercentage: product?.thcaPercentage?.toString() || '',
    description: product?.description || '',
    effects: product?.effects?.join(', ') || '',
    inventory: product?.inventory?.toString() || '',
    featured: product?.featured || false
=======
    strainType: product?.strainType || product?.type || '',
    thcaPercentage: product?.thcaPercentage?.toString() || product?.thc || '',
    description: product?.description || '',
    effects: product?.effects?.join(', ') || '',
    inventory: product?.inventory?.toString() || '',
    featured: product?.featured || false,
    images: product?.images || [],
    hoverImage: product?.hover_image || '',
    videoUrl: product?.video_url || ''
>>>>>>> 2dc98099
  });

  const handleSubmit = (e: React.FormEvent) => {
    e.preventDefault();
    const productData: Product = {
      id: product?.id || Date.now().toString(),
      name: formData.name,
<<<<<<< HEAD
      category: formData.category,
      strainType: formData.strainType,
      thcaPercentage: parseFloat(formData.thcaPercentage.toString()),
      price: parseFloat(formData.price.toString()),
      images: product?.images || [],
      description: formData.description,
      effects: formData.effects.split(',').map((e: string) => e.trim()).filter((e: string) => e),
      featured: formData.featured,
      inventory: parseInt(formData.inventory.toString())
=======
      price: parseFloat(String(formData.price)),
      category: formData.category,
      thc: String(formData.thcaPercentage || '0'),
      type: formData.strainType || 'hybrid',
      effects: formData.effects.split(',').map((e: string) => e.trim()).filter((e: string) => e),
      inventory: parseInt(formData.inventory.toString()),
      active: true
>>>>>>> 2dc98099
    };
    onSave(productData);
    onClose();
  };

  const handleChange = (field: string, value: string | boolean) => {
    setFormData(prev => ({ ...prev, [field]: value }));
  };

  if (!isOpen) return null;

  return (
    <div className="fixed inset-0 bg-black bg-opacity-50 flex items-center justify-center z-50 p-4">
      <motion.div
        initial={{ opacity: 0, scale: 0.95 }}
        animate={{ opacity: 1, scale: 1 }}
        exit={{ opacity: 0, scale: 0.95 }}
        className="bg-white rounded-lg shadow-xl w-full max-w-2xl max-h-[90vh] overflow-y-auto"
      >
        <Card className="border-0 shadow-none">
          <CardHeader className="border-b bg-white">
            <div className="flex justify-between items-center">
              <CardTitle className="text-gray-900">
                {product ? 'Edit Product' : 'Add New Product'}
              </CardTitle>
              <Button
                onClick={onClose}
                variant="ghost"
                size="sm"
                className="text-gray-600 hover:text-gray-900"
              >
                <X className="w-4 h-4" />
              </Button>
            </div>
          </CardHeader>
          
          <CardContent className="p-6 bg-white">
            <form onSubmit={handleSubmit} className="space-y-6">
              <div className="grid grid-cols-1 md:grid-cols-2 gap-4">
                <div>
                  <Label htmlFor="name" className="text-gray-700 font-medium">
                    Product Name
                  </Label>
                  <Input
                    id="name"
                    value={formData.name}
                    onChange={(e) => handleChange('name', e.target.value)}
                    className="w-full border rounded px-3 py-2 text-gray-900 bg-white"
                    placeholder="Enter product name"
                    required
                  />
                </div>
                
                <div>
                  <Label htmlFor="price" className="text-gray-700 font-medium">
                    Price ($)
                  </Label>
                  <Input
                    id="price"
                    type="number"
                    step="0.01"
                    value={formData.price}
                    onChange={(e) => handleChange('price', e.target.value)}
                    className="w-full border rounded px-3 py-2 text-gray-900 bg-white"
                    placeholder="0.00"
                    required
                  />
                </div>
              </div>

              <div className="grid grid-cols-1 md:grid-cols-2 gap-4">
                <div>
                  <Label htmlFor="category" className="text-gray-700 font-medium">
                    Category
                  </Label>
                  <Select value={formData.category} onValueChange={(value) => handleChange('category', value)}>
                    <SelectTrigger className="w-full border rounded px-3 py-2 text-gray-900 bg-white">
                      <SelectValue placeholder="Select category" className="text-gray-900" />
                    </SelectTrigger>
                    <SelectContent className="bg-white">
                      <SelectItem value="flower" className="text-gray-900">Flower</SelectItem>
                      <SelectItem value="pre-rolls" className="text-gray-900">Pre-Rolls</SelectItem>
                      <SelectItem value="concentrates" className="text-gray-900">Concentrates</SelectItem>
                      <SelectItem value="edibles" className="text-gray-900">Edibles</SelectItem>
                    </SelectContent>
                  </Select>
                </div>
                
                <div>
                  <Label htmlFor="strainType" className="text-gray-700 font-medium">
                    Strain Type
                  </Label>
                  <Select value={formData.strainType} onValueChange={(value) => handleChange('strainType', value)}>
                    <SelectTrigger className="w-full border rounded px-3 py-2 text-gray-900 bg-white">
                      <SelectValue placeholder="Select strain type" className="text-gray-900" />
                    </SelectTrigger>
                    <SelectContent className="bg-white">
                      <SelectItem value="sativa" className="text-gray-900">Sativa</SelectItem>
                      <SelectItem value="indica" className="text-gray-900">Indica</SelectItem>
                      <SelectItem value="hybrid" className="text-gray-900">Hybrid</SelectItem>
                    </SelectContent>
                  </Select>
                </div>
              </div>

              <div className="grid grid-cols-1 md:grid-cols-2 gap-4">
                <div>
                  <Label htmlFor="thcaPercentage" className="text-gray-700 font-medium">
                    THCA Percentage
                  </Label>
                  <Input
                    id="thcaPercentage"
                    type="number"
                    step="0.1"
                    value={formData.thcaPercentage}
                    onChange={(e) => handleChange('thcaPercentage', e.target.value)}
                    className="w-full border rounded px-3 py-2 text-gray-900 bg-white"
                    placeholder="0.0"
                    required
                  />
                </div>
                
                <div>
                  <Label htmlFor="inventory" className="text-gray-700 font-medium">
                    Inventory Count
                  </Label>
                  <Input
                    id="inventory"
                    type="number"
                    value={formData.inventory}
                    onChange={(e) => handleChange('inventory', e.target.value)}
                    className="w-full border rounded px-3 py-2 text-gray-900 bg-white"
                    placeholder="0"
                    required
                  />
                </div>
              </div>


              <div>
                <Label htmlFor="effects" className="text-gray-700 font-medium">
                  Effects (comma-separated)
                </Label>
                <Input
                  id="effects"
                  value={formData.effects}
                  onChange={(e) => handleChange('effects', e.target.value)}
                  className="w-full border rounded px-3 py-2 text-gray-900 bg-white"
                  placeholder="relaxing, euphoric, creative"
                />
              </div>

              <div className="flex items-center space-x-2">
                <input
                  type="checkbox"
                  id="featured"
                  checked={formData.featured}
                  onChange={(e) => handleChange('featured', e.target.checked)}
                  className="rounded border-gray-300"
                />
                <Label htmlFor="featured" className="text-gray-700 font-medium">
                  Featured Product
                </Label>
              </div>

              <div className="space-y-4">
                <h3 className="font-semibold">Product Images</h3>
                <ProductMediaManager 
                  initialImages={formData.images || []}
                  initialHoverImage={formData.hoverImage}
                  initialVideo={formData.videoUrl}
                  onMediaUploaded={(urls) => {
                    const imageUrls = urls.filter(url => !url.includes('/video/'));
                    const videoUrls = urls.filter(url => url.includes('/video/'));
                    
                    setFormData(prev => ({
                      ...prev,
                      images: [...(prev.images || []), ...imageUrls].slice(0, 3),
                      ...(videoUrls.length > 0 && !prev.videoUrl && { videoUrl: videoUrls[0] })
                    }));
                  }}
                />
              </div>

              <div className="flex justify-end space-x-3 pt-4 border-t">
                <Button
                  type="button"
                  onClick={onClose}
                  variant="outline"
                  className="text-gray-700 border-gray-300 hover:bg-gray-50"
                >
                  Cancel
                </Button>
                <Button
                  type="submit"
                  className="bg-gradient-to-r from-risevia-purple to-risevia-teal text-white"
                >
                  <Save className="w-4 h-4 mr-2" />
                  {product ? 'Update Product' : 'Save Product'}
                </Button>
              </div>
            </form>
          </CardContent>
        </Card>
      </motion.div>
    </div>
  );
};<|MERGE_RESOLUTION|>--- conflicted
+++ resolved
@@ -6,30 +6,8 @@
 import { Input } from '../ui/input';
 import { Label } from '../ui/label';
 import { Select, SelectContent, SelectItem, SelectTrigger, SelectValue } from '../ui/select';
-<<<<<<< HEAD
-import { Product } from '../../types/product';
-=======
 import { ProductMediaManager } from './ProductMediaManager';
-
-interface Product {
-  id: string;
-  name: string;
-  price: number;
-  category: string;
-  type: string;
-  thc: string;
-  description?: string;
-  effects?: string[];
-  inventory: number;
-  active: boolean;
-  featured?: boolean;
-  images?: string[];
-  hover_image?: string;
-  video_url?: string;
-  strainType?: string;
-  thcaPercentage?: number;
-}
->>>>>>> 2dc98099
+import type { Product } from '../../types/product';
 
 interface ProductEditorProps {
   isOpen: boolean;
@@ -48,14 +26,6 @@
     name: product?.name || '',
     price: product?.price?.toString() || '',
     category: product?.category || '',
-<<<<<<< HEAD
-    strainType: product?.strainType || '',
-    thcaPercentage: product?.thcaPercentage?.toString() || '',
-    description: product?.description || '',
-    effects: product?.effects?.join(', ') || '',
-    inventory: product?.inventory?.toString() || '',
-    featured: product?.featured || false
-=======
     strainType: product?.strainType || product?.type || '',
     thcaPercentage: product?.thcaPercentage?.toString() || product?.thc || '',
     description: product?.description || '',
@@ -65,7 +35,6 @@
     images: product?.images || [],
     hoverImage: product?.hover_image || '',
     videoUrl: product?.video_url || ''
->>>>>>> 2dc98099
   });
 
   const handleSubmit = (e: React.FormEvent) => {
@@ -73,17 +42,6 @@
     const productData: Product = {
       id: product?.id || Date.now().toString(),
       name: formData.name,
-<<<<<<< HEAD
-      category: formData.category,
-      strainType: formData.strainType,
-      thcaPercentage: parseFloat(formData.thcaPercentage.toString()),
-      price: parseFloat(formData.price.toString()),
-      images: product?.images || [],
-      description: formData.description,
-      effects: formData.effects.split(',').map((e: string) => e.trim()).filter((e: string) => e),
-      featured: formData.featured,
-      inventory: parseInt(formData.inventory.toString())
-=======
       price: parseFloat(String(formData.price)),
       category: formData.category,
       thc: String(formData.thcaPercentage || '0'),
@@ -91,7 +49,6 @@
       effects: formData.effects.split(',').map((e: string) => e.trim()).filter((e: string) => e),
       inventory: parseInt(formData.inventory.toString()),
       active: true
->>>>>>> 2dc98099
     };
     onSave(productData);
     onClose();
