import React, { useState } from 'react';
import { Button } from '../components/ui/button';
import { Input } from '../components/ui/input';
import { Label } from '../components/ui/label';
import { Card, CardContent, CardHeader, CardTitle } from '../components/ui/card';
import { SEOHead } from '../components/SEOHead';
import { Building, FileText, DollarSign } from 'lucide-react';
import { customerService } from '../services/customerService';
<<<<<<< HEAD

const sql = Object.assign(
  (strings: TemplateStringsArray, ...values: any[]) => {
    const query = strings.join('?');
    console.log('Mock SQL Query (B2BPage):', query, values);
    
    if (query.includes('customer_profiles')) {
      return Promise.resolve([{
        customer_id: 'mock-customer-id',
        is_b2b: true,
        business_name: values[0] || 'Mock Business',
        business_license: values[1] || 'MOCK-LICENSE-123',
        membership_tier: 'SILVER',
        segment: 'B2B'
      }]);
    }
    
    return Promise.resolve([]);
  },
  {
    unsafe: (str: string) => str
  }
);
=======
import { sql } from '../lib/neon';
>>>>>>> ba83ed97

export const B2BPage = () => {
  const [formData, setFormData] = useState({
    email: '',
    firstName: '',
    lastName: '',
    password: '',
    phone: '',
    businessName: '',
    businessLicense: '',
    taxExemptId: ''
  });
  const [loading, setLoading] = useState(false);
  const [submitted, setSubmitted] = useState(false);

  const handleSubmit = async (e: React.FormEvent) => {
    e.preventDefault();
    setLoading(true);

    try {
      const customerData = await customerService.create({
        email: formData.email,
        first_name: formData.firstName,
        last_name: formData.lastName,
        phone: formData.phone
      });

      if (customerData) {
        await sql`
          UPDATE customer_profiles 
          SET 
            is_b2b = true,
            business_name = ${formData.businessName},
            business_license = ${formData.businessLicense},
            membership_tier = 'SILVER',
            segment = 'B2B'
          WHERE customer_id = ${customerData.id}
        `;
      }

      if (customerData) {
        setSubmitted(true);
      } else {
        alert('Registration failed. Please try again.');
      }
    } catch (error) {
      console.error('B2B registration error:', error);
      alert('Registration failed. Please try again.');
    } finally {
      setLoading(false);
    }
  };

  const handleInputChange = (field: string, value: string) => {
    setFormData(prev => ({ ...prev, [field]: value }));
  };

  if (submitted) {
    return (
      <div className="min-h-screen bg-gradient-to-br from-purple-100 via-white to-teal-50 flex items-center justify-center p-4">
        <Card className="w-full max-w-md text-center">
          <CardHeader>
            <Building className="w-16 h-16 mx-auto text-green-600 mb-4" />
            <CardTitle className="text-2xl text-green-600">Application Submitted!</CardTitle>
          </CardHeader>
          <CardContent>
            <p className="text-gray-600 mb-6">
              Thank you for your B2B application. Our team will review your submission and contact you within 2-3 business days.
            </p>
            <Button onClick={() => window.location.href = '/'}>
              Return to Homepage
            </Button>
          </CardContent>
        </Card>
      </div>
    );
  }

  return (
    <div className="min-h-screen bg-gradient-to-br from-purple-100 via-white to-teal-50 p-4">
      <SEOHead
        title="B2B Wholesale Registration - RiseViA"
        description="Apply for wholesale pricing and B2B access to RiseViA products"
      />
      
      <div className="container mx-auto max-w-4xl py-8">
        <div className="text-center mb-8">
          <Building className="w-16 h-16 mx-auto text-risevia-purple mb-4" />
          <h1 className="text-4xl font-bold mb-4">B2B Wholesale Program</h1>
          <p className="text-xl text-gray-600">
            Join our wholesale program for exclusive pricing and business benefits
          </p>
        </div>

        <div className="grid grid-cols-1 lg:grid-cols-3 gap-8 mb-8">
          <Card>
            <CardHeader className="text-center">
              <DollarSign className="w-12 h-12 mx-auto text-risevia-purple mb-2" />
              <CardTitle>Wholesale Pricing</CardTitle>
            </CardHeader>
            <CardContent>
              <ul className="space-y-2 text-sm">
                <li>• 30% off retail prices</li>
                <li>• Volume discounts available</li>
                <li>• Minimum order quantities</li>
                <li>• Net 30 payment terms</li>
              </ul>
            </CardContent>
          </Card>

          <Card>
            <CardHeader className="text-center">
              <FileText className="w-12 h-12 mx-auto text-risevia-purple mb-2" />
              <CardTitle>Business Benefits</CardTitle>
            </CardHeader>
            <CardContent>
              <ul className="space-y-2 text-sm">
                <li>• Dedicated account manager</li>
                <li>• Priority customer support</li>
                <li>• Custom product requests</li>
                <li>• Marketing support materials</li>
              </ul>
            </CardContent>
          </Card>

          <Card>
            <CardHeader className="text-center">
              <Building className="w-12 h-12 mx-auto text-risevia-purple mb-2" />
              <CardTitle>Requirements</CardTitle>
            </CardHeader>
            <CardContent>
              <ul className="space-y-2 text-sm">
                <li>• Valid business license</li>
                <li>• Cannabis retail license</li>
                <li>• Tax exemption certificate</li>
                <li>• Minimum order commitment</li>
              </ul>
            </CardContent>
          </Card>
        </div>

        <Card>
          <CardHeader>
            <CardTitle>B2B Registration Application</CardTitle>
            <p className="text-gray-600">Complete the form below to apply for wholesale access</p>
          </CardHeader>
          <CardContent>
            <form onSubmit={handleSubmit} className="space-y-6">
              <div className="grid grid-cols-1 md:grid-cols-2 gap-4">
                <div>
                  <Label htmlFor="firstName">First Name *</Label>
                  <Input
                    id="firstName"
                    type="text"
                    value={formData.firstName}
                    onChange={(e) => handleInputChange('firstName', e.target.value)}
                    required
                  />
                </div>
                <div>
                  <Label htmlFor="lastName">Last Name *</Label>
                  <Input
                    id="lastName"
                    type="text"
                    value={formData.lastName}
                    onChange={(e) => handleInputChange('lastName', e.target.value)}
                    required
                  />
                </div>
              </div>

              <div className="grid grid-cols-1 md:grid-cols-2 gap-4">
                <div>
                  <Label htmlFor="email">Business Email *</Label>
                  <Input
                    id="email"
                    type="email"
                    value={formData.email}
                    onChange={(e) => handleInputChange('email', e.target.value)}
                    required
                  />
                </div>
                <div>
                  <Label htmlFor="phone">Phone Number *</Label>
                  <Input
                    id="phone"
                    type="tel"
                    value={formData.phone}
                    onChange={(e) => handleInputChange('phone', e.target.value)}
                    required
                  />
                </div>
              </div>

              <div>
                <Label htmlFor="password">Account Password *</Label>
                <Input
                  id="password"
                  type="password"
                  value={formData.password}
                  onChange={(e) => handleInputChange('password', e.target.value)}
                  required
                />
              </div>

              <div>
                <Label htmlFor="businessName">Business Name *</Label>
                <Input
                  id="businessName"
                  type="text"
                  value={formData.businessName}
                  onChange={(e) => handleInputChange('businessName', e.target.value)}
                  required
                />
              </div>

              <div className="grid grid-cols-1 md:grid-cols-2 gap-4">
                <div>
                  <Label htmlFor="businessLicense">Business License Number *</Label>
                  <Input
                    id="businessLicense"
                    type="text"
                    value={formData.businessLicense}
                    onChange={(e) => handleInputChange('businessLicense', e.target.value)}
                    required
                  />
                </div>
                <div>
                  <Label htmlFor="taxExemptId">Tax Exempt ID</Label>
                  <Input
                    id="taxExemptId"
                    type="text"
                    value={formData.taxExemptId}
                    onChange={(e) => handleInputChange('taxExemptId', e.target.value)}
                  />
                </div>
              </div>

              <div className="bg-gray-50 p-4 rounded-lg">
                <h4 className="font-semibold mb-2">Application Process:</h4>
                <ol className="list-decimal list-inside space-y-1 text-sm text-gray-600">
                  <li>Submit this application form</li>
                  <li>Our team will verify your business credentials</li>
                  <li>You'll receive approval notification within 2-3 business days</li>
                  <li>Access wholesale pricing and place your first order</li>
                </ol>
              </div>

              <Button 
                type="submit" 
                className="w-full bg-gradient-to-r from-risevia-purple to-risevia-teal"
                disabled={loading}
              >
                {loading ? 'Submitting Application...' : 'Submit B2B Application'}
              </Button>
            </form>
          </CardContent>
        </Card>
      </div>
    </div>
  );
};<|MERGE_RESOLUTION|>--- conflicted
+++ resolved
@@ -6,8 +6,6 @@
 import { SEOHead } from '../components/SEOHead';
 import { Building, FileText, DollarSign } from 'lucide-react';
 import { customerService } from '../services/customerService';
-<<<<<<< HEAD
-
 const sql = Object.assign(
   (strings: TemplateStringsArray, ...values: any[]) => {
     const query = strings.join('?');
@@ -30,9 +28,6 @@
     unsafe: (str: string) => str
   }
 );
-=======
-import { sql } from '../lib/neon';
->>>>>>> ba83ed97
 
 export const B2BPage = () => {
   const [formData, setFormData] = useState({
