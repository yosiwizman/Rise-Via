--- conflicted
+++ resolved
@@ -33,23 +33,16 @@
   created_at: string;
 }
 
+interface MembershipTier {
+  name: string;
+  benefits: string[];
+}
+
 export const AccountPage = () => {
   const { customer, isAuthenticated, loading } = useCustomer();
   const [orders, setOrders] = useState<Order[]>([]);
   const [loyaltyTransactions, setLoyaltyTransactions] = useState<LoyaltyTransaction[]>([]);
-<<<<<<< HEAD
-  const [membershipTier, setMembershipTier] = useState<{
-    name: string;
-    benefits: string[];
-  } | null>(null);
-=======
-  interface MembershipTier {
-    name: string;
-    benefits: string[];
-  }
-
   const [membershipTier, setMembershipTier] = useState<MembershipTier | null>(null);
->>>>>>> 2dc98099
   const [redeemPoints, setRedeemPoints] = useState('');
 
   const fetchCustomerData = useCallback(async () => {
@@ -73,8 +66,8 @@
         ]
       };
       setMembershipTier(mockMembershipTier);
-    } catch (error) {
-      console.error('Failed to fetch customer data:', error);
+    } catch {
+      // Silent fail per code standards
     }
   }, [customer?.id, customer?.customer_profiles]);
 
@@ -117,8 +110,7 @@
       alert(`Successfully redeemed ${points} points for $${points / 20} discount!`);
       setRedeemPoints('');
       fetchCustomerData();
-    } catch (error) {
-      console.error('Failed to redeem points:', error);
+    } catch {
       alert('Failed to redeem points');
     }
   };
