import React, { useState, useEffect } from 'react';
import { motion } from 'framer-motion';
import { Package, Plus, Edit, Trash2, Download, Search, Filter } from 'lucide-react';
import { Card, CardContent, CardHeader, CardTitle } from '../ui/card';
import { Button } from '../ui/button';
import { Input } from '../ui/input';
import { Select, SelectContent, SelectItem, SelectTrigger, SelectValue } from '../ui/select';
import { Checkbox } from '../ui/checkbox';
import { ProductEditor } from './ProductEditor';
import { productService } from '../../services/productService';
interface DBProduct {
  id?: string;
  sample_id: string;
  name: string;
  slug: string;
  category: string;
  strain_type: 'indica' | 'sativa' | 'hybrid';
  thca_percentage: number;
  batch_id: string;
  volume_available: number;
  description: string;
  effects: string[];
  flavors: string[];
  prices: {
    gram: number;
    eighth: number;
    quarter: number;
    half: number;
    ounce: number;
  };
  images: string[];
  featured: boolean;
  status: 'active' | 'inactive' | 'out_of_stock';
  created_at?: string;
  updated_at?: string;
}
import productsData from '../../data/products.json';
import { productService } from '../../services/productService';

interface Product {
  id: string;
  name: string;
  price: number;
  category: string;
  thc: string;
  type: string;
  effects?: string[];
  inventory: number;
  active: boolean;
  description?: string;
  featured?: boolean;
  images?: string[];
  hover_image?: string;
  video_url?: string;
  strainType?: string;
  thcaPercentage?: number;
}

export const ProductManager: React.FC = () => {
  const [products, setProducts] = useState<(Product | DBProduct)[]>([]);
  const [selectedProducts, setSelectedProducts] = useState<string[]>([]);
  const [searchTerm, setSearchTerm] = useState('');
  const [filterCategory, setFilterCategory] = useState('all');
  const [isProductEditorOpen, setIsProductEditorOpen] = useState(false);
  const [editingProduct, setEditingProduct] = useState<Product | null>(null);

  useEffect(() => {
<<<<<<< HEAD
=======
    const loadProducts = async () => {
      try {
        const data = await productService.getAll();
        if (data && data.length > 0) {
          const formattedProducts = data.map(product => ({
            ...product,
            id: product.id || Date.now().toString() + Math.random().toString(),
            active: true,
            thc: product.thca_percentage?.toString() || '0',
            type: product.strain_type || '',
            strainType: product.strain_type,
            thcaPercentage: product.thca_percentage,
            inventory: product.inventory || 0
          }));
          setProducts(formattedProducts);
        } else {
          throw new Error('No products found in database');
        }
      } catch (error) {
        console.error('Failed to load products from database:', error);
        const loadedProducts = productsData.products.map(product => ({
          ...product,
          inventory: Math.floor(Math.random() * 100) + 10,
          active: true,
          thc: product.thcaPercentage.toString(),
          type: product.strainType
        }));
        setProducts(loadedProducts);
      }
    };
>>>>>>> 5b32286d
    loadProducts();
  }, []);

  const loadProducts = async () => {
    try {
      const dbProducts = await productService.getAll();
      
      if (dbProducts.length > 0) {
        setProducts(dbProducts as (Product | DBProduct)[]);
      } else {
        const loadedProducts = productsData.products.map(product => ({
          ...product,
          inventory: Math.floor(Math.random() * 100) + 10,
          active: true,
          thc: product.thcaPercentage.toString(),
          type: product.strainType
        }));
        setProducts(loadedProducts as any);
      }
    } catch (error) {
      console.error('Error loading products:', error);
      const loadedProducts = productsData.products.map(product => ({
        ...product,
        inventory: Math.floor(Math.random() * 100) + 10,
        active: true,
        thc: product.thcaPercentage.toString(),
        type: product.strainType
      }));
      setProducts(loadedProducts as any);
    }
  };

  const filteredProducts = products.filter(product => {
    const matchesSearch = product.name.toLowerCase().includes(searchTerm.toLowerCase());
    const matchesCategory = filterCategory === 'all' || product.category === filterCategory;
    return matchesSearch && matchesCategory;
  });

  const handleSelectProduct = (productId: string) => {
    setSelectedProducts(prev => 
      prev.includes(productId) 
        ? prev.filter(id => id !== productId)
        : [...prev, productId]
    );
  };

  const handleSelectAll = () => {
    if (selectedProducts.length === filteredProducts.length) {
      setSelectedProducts([]);
    } else {
      setSelectedProducts(filteredProducts.map(p => p.id!).filter(Boolean));
    }
  };

  const handleBulkDelete = () => {
    if (confirm(`Delete ${selectedProducts.length} selected products?`)) {
      setProducts(prev => prev.filter(p => !selectedProducts.includes(p.id!)));
      setSelectedProducts([]);
    }
  };

  const handleBulkStatusChange = (active: boolean) => {
    setProducts(prev => prev.map(p => 
      selectedProducts.includes(p.id!) ? { ...p, active } : p
    ));
    setSelectedProducts([]);
  };

  const handleBulkPriceAdjustment = () => {
    const adjustment = prompt('Enter price adjustment (e.g., +5, -10, *1.1):');
    if (!adjustment) return;

    const operator = adjustment[0];
    const value = parseFloat(adjustment.slice(1));

    if (isNaN(value)) {
      alert('Invalid adjustment value');
      return;
    }

    setProducts(prev => prev.map(p => {
      if (!selectedProducts.includes(p.id!)) return p;
      
      let newPrice = 'price' in p ? p.price : (typeof p.prices === 'object' ? p.prices.gram : 0);
      switch (operator) {
        case '+':
          newPrice = newPrice + value;
          break;
        case '-':
          newPrice = newPrice - value;
          break;
        case '*':
          newPrice = newPrice * value;
          break;
        default:
          return p;
      }
      
      if ('price' in p) {
        return { ...p, price: Math.max(0, Math.round(newPrice * 100) / 100) };
      } else {
        return { ...p, prices: { ...p.prices, gram: Math.max(0, Math.round(newPrice * 100) / 100) } };
      }
    }));
    setSelectedProducts([]);
  };

  const handleQuickEdit = (product: Product | DBProduct, field: string, value: string | number | boolean) => {
    setProducts(prev => prev.map(p => 
      p.id === product.id ? { ...p, [field]: value } : p
    ));
  };

  const exportToCSV = () => {
    const headers = ['ID', 'Name', 'Price', 'Category', 'THC', 'Type', 'Inventory', 'Active'];
    const csvContent = [
      headers.join(','),
      ...products.map(p => [
        p.id,
        `"${p.name}"`,
        'price' in p ? p.price : (typeof p.prices === 'object' ? p.prices.gram : 0),
        p.category,
        'thc' in p ? p.thc : p.thca_percentage,
        'type' in p ? p.type : p.strain_type,
        'inventory' in p ? p.inventory : p.volume_available,
        'active' in p ? p.active : (p.status === 'active')
      ].join(','))
    ].join('\n');

    const blob = new Blob([csvContent], { type: 'text/csv' });
    const url = URL.createObjectURL(blob);
    const a = document.createElement('a');
    a.href = url;
    a.download = 'products.csv';
    a.click();
    URL.revokeObjectURL(url);
  };

  const categories = [...new Set(products.map(p => p.category))];

  const handleAddProduct = () => {
    setEditingProduct(null);
    setIsProductEditorOpen(true);
  };

  const handleEditProduct = (product: Product | DBProduct) => {
    setEditingProduct(product as Product);
    setIsProductEditorOpen(true);
  };

<<<<<<< HEAD
  const handleSaveProduct = async (productData: any) => {
    try {
      if (editingProduct && 'sample_id' in editingProduct) {
        await productService.update(editingProduct.id!, productData);
      } else if (productData.sample_id) {
        await productService.create(productData);
      }
      await loadProducts();
    } catch (error) {
      console.error('Error saving product:', error);
      if (editingProduct) {
        setProducts(prev => prev.map(p => 
          p.id === editingProduct.id ? { ...productData, id: editingProduct.id } : p
        ));
      } else {
        setProducts(prev => [...prev, productData]);
      }
=======
  const handleSaveProduct = (product: Product) => {
    if (editingProduct) {
      setProducts(prev => prev.map(p => 
        p.id === editingProduct.id ? { ...product, id: editingProduct.id } : p
      ));
    } else {
      setProducts(prev => [...prev, { ...product, id: Date.now().toString() }]);
>>>>>>> 5b32286d
    }
  };

  return (
    <div className="space-y-6">
      <Card>
        <CardHeader>
          <div className="flex justify-between items-center">
            <CardTitle className="flex items-center gap-2">
              <Package className="w-5 h-5" />
              Product Management
            </CardTitle>
            <div className="flex gap-2">
              <Button onClick={exportToCSV} variant="outline" size="sm">
                <Download className="w-4 h-4 mr-2" />
                Export CSV
              </Button>
              <Button 
                onClick={handleAddProduct}
                className="bg-gradient-to-r from-risevia-purple to-risevia-teal"
              >
                <Plus className="w-4 h-4 mr-2" />
                Add Product
              </Button>
            </div>
          </div>
        </CardHeader>
        <CardContent>
          {/* Search and Filter */}
          <div className="flex gap-4 mb-6">
            <div className="flex-1">
              <div className="relative">
                <Search className="w-4 h-4 absolute left-3 top-3 text-gray-400" />
                <Input
                  placeholder="Search products..."
                  value={searchTerm}
                  onChange={(e) => setSearchTerm(e.target.value)}
                  className="pl-10"
                />
              </div>
            </div>
            <Select value={filterCategory} onValueChange={setFilterCategory}>
              <SelectTrigger className="w-48">
                <Filter className="w-4 h-4 mr-2" />
                <SelectValue placeholder="Filter by category" />
              </SelectTrigger>
              <SelectContent>
                <SelectItem value="all">All Categories</SelectItem>
                {categories.map(category => (
                  <SelectItem key={category} value={category}>
                    {category}
                  </SelectItem>
                ))}
              </SelectContent>
            </Select>
          </div>

          {/* Bulk Actions */}
          {selectedProducts.length > 0 && (
            <motion.div
              initial={{ opacity: 0, y: -20 }}
              animate={{ opacity: 1, y: 0 }}
              className="bg-blue-50 border border-blue-200 rounded-lg p-4 mb-4"
            >
              <div className="flex items-center justify-between">
                <span className="text-sm font-medium text-blue-800">
                  {selectedProducts.length} products selected
                </span>
                <div className="flex gap-2">
                  <Button
                    onClick={() => handleBulkStatusChange(true)}
                    size="sm"
                    variant="outline"
                  >
                    Activate
                  </Button>
                  <Button
                    onClick={() => handleBulkStatusChange(false)}
                    size="sm"
                    variant="outline"
                  >
                    Deactivate
                  </Button>
                  <Button
                    onClick={handleBulkPriceAdjustment}
                    size="sm"
                    variant="outline"
                  >
                    Adjust Prices
                  </Button>
                  <Button
                    onClick={handleBulkDelete}
                    size="sm"
                    variant="destructive"
                  >
                    <Trash2 className="w-4 h-4 mr-2" />
                    Delete
                  </Button>
                </div>
              </div>
            </motion.div>
          )}

          {/* Products Table */}
          <div className="border rounded-lg overflow-hidden">
            <table className="w-full">
              <thead className="bg-gray-50">
                <tr>
                  <th className="p-3 text-left">
                    <Checkbox
                      checked={selectedProducts.length === filteredProducts.length && filteredProducts.length > 0}
                      onCheckedChange={handleSelectAll}
                    />
                  </th>
                  <th className="p-3 text-left font-medium">Product</th>
                  <th className="p-3 text-left font-medium">Price</th>
                  <th className="p-3 text-left font-medium">Category</th>
                  <th className="p-3 text-left font-medium">THC</th>
                  <th className="p-3 text-left font-medium">Inventory</th>
                  <th className="p-3 text-left font-medium">Status</th>
                  <th className="p-3 text-left font-medium">Actions</th>
                </tr>
              </thead>
              <tbody>
                {filteredProducts.map((product) => (
                  <tr key={product.id} className="border-t hover:bg-gray-50">
                    <td className="p-3">
                      <Checkbox
                        checked={selectedProducts.includes(product.id!)}
                        onCheckedChange={() => handleSelectProduct(product.id!)}
                      />
                    </td>
                    <td className="p-3">
                      <div className="font-medium">{product.name}</div>
                      <div className="text-sm text-gray-500">{'type' in product ? product.type : product.strain_type}</div>
                    </td>
                    <td className="p-3">
                      <Input
                        type="number"
                        value={'price' in product ? product.price : (typeof product.prices === 'object' ? product.prices.gram : 0)}
                        onChange={(e) => handleQuickEdit(product, 'price', parseFloat(e.target.value))}
                        className="w-20 h-8"
                        step="0.01"
                      />
                    </td>
                    <td className="p-3">
                      <span className="px-2 py-1 bg-gray-100 rounded text-sm">
                        {product.category}
                      </span>
                    </td>
                    <td className="p-3 font-mono text-sm">{'thc' in product ? product.thc : product.thca_percentage}%</td>
                    <td className="p-3">
                      <Input
                        type="number"
                        value={'inventory' in product ? product.inventory : product.volume_available}
                        onChange={(e) => handleQuickEdit(product, 'inventory', parseInt(e.target.value))}
                        className="w-20 h-8"
                      />
                    </td>
                    <td className="p-3">
                      <Select
                        value={('active' in product ? product.active : (product.status === 'active')) ? 'active' : 'inactive'}
                        onValueChange={(value) => handleQuickEdit(product, 'active', value === 'active')}
                      >
                        <SelectTrigger className="w-24 h-8">
                          <SelectValue />
                        </SelectTrigger>
                        <SelectContent>
                          <SelectItem value="active">Active</SelectItem>
                          <SelectItem value="inactive">Inactive</SelectItem>
                        </SelectContent>
                      </Select>
                    </td>
                    <td className="p-3">
                      <div className="flex gap-1">
                        <Button
                          onClick={() => handleEditProduct(product)}
                          size="sm"
                          variant="ghost"
                        >
                          <Edit className="w-4 h-4" />
                        </Button>
                        <Button
                          onClick={() => {
                            if (confirm('Delete this product?')) {
                              setProducts(prev => prev.filter(p => p.id !== product.id));
                            }
                          }}
                          size="sm"
                          variant="ghost"
                          className="text-red-600 hover:text-red-700"
                        >
                          <Trash2 className="w-4 h-4" />
                        </Button>
                      </div>
                    </td>
                  </tr>
                ))}
              </tbody>
            </table>
          </div>

          {filteredProducts.length === 0 && (
            <div className="text-center py-8 text-gray-500">
              No products found matching your criteria.
            </div>
          )}
        </CardContent>
      </Card>

      <ProductEditor
        isOpen={isProductEditorOpen}
        onClose={() => setIsProductEditorOpen(false)}
        onSave={handleSaveProduct}
        product={editingProduct || undefined}
      />
    </div>
  );
};<|MERGE_RESOLUTION|>--- conflicted
+++ resolved
@@ -8,6 +8,8 @@
 import { Checkbox } from '../ui/checkbox';
 import { ProductEditor } from './ProductEditor';
 import { productService } from '../../services/productService';
+import productsData from '../../data/products.json';
+
 interface DBProduct {
   id?: string;
   sample_id: string;
@@ -34,8 +36,6 @@
   created_at?: string;
   updated_at?: string;
 }
-import productsData from '../../data/products.json';
-import { productService } from '../../services/productService';
 
 interface Product {
   id: string;
@@ -65,39 +65,6 @@
   const [editingProduct, setEditingProduct] = useState<Product | null>(null);
 
   useEffect(() => {
-<<<<<<< HEAD
-=======
-    const loadProducts = async () => {
-      try {
-        const data = await productService.getAll();
-        if (data && data.length > 0) {
-          const formattedProducts = data.map(product => ({
-            ...product,
-            id: product.id || Date.now().toString() + Math.random().toString(),
-            active: true,
-            thc: product.thca_percentage?.toString() || '0',
-            type: product.strain_type || '',
-            strainType: product.strain_type,
-            thcaPercentage: product.thca_percentage,
-            inventory: product.inventory || 0
-          }));
-          setProducts(formattedProducts);
-        } else {
-          throw new Error('No products found in database');
-        }
-      } catch (error) {
-        console.error('Failed to load products from database:', error);
-        const loadedProducts = productsData.products.map(product => ({
-          ...product,
-          inventory: Math.floor(Math.random() * 100) + 10,
-          active: true,
-          thc: product.thcaPercentage.toString(),
-          type: product.strainType
-        }));
-        setProducts(loadedProducts);
-      }
-    };
->>>>>>> 5b32286d
     loadProducts();
   }, []);
 
@@ -248,7 +215,6 @@
     setIsProductEditorOpen(true);
   };
 
-<<<<<<< HEAD
   const handleSaveProduct = async (productData: any) => {
     try {
       if (editingProduct && 'sample_id' in editingProduct) {
@@ -264,17 +230,8 @@
           p.id === editingProduct.id ? { ...productData, id: editingProduct.id } : p
         ));
       } else {
-        setProducts(prev => [...prev, productData]);
+        setProducts(prev => [...prev, { ...productData, id: Date.now().toString() }]);
       }
-=======
-  const handleSaveProduct = (product: Product) => {
-    if (editingProduct) {
-      setProducts(prev => prev.map(p => 
-        p.id === editingProduct.id ? { ...product, id: editingProduct.id } : p
-      ));
-    } else {
-      setProducts(prev => [...prev, { ...product, id: Date.now().toString() }]);
->>>>>>> 5b32286d
     }
   };
 
