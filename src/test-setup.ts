--- conflicted
+++ resolved
@@ -7,7 +7,7 @@
   disconnect: vi.fn(),
 }))
 
-<<<<<<< HEAD
+// Supabase mock
 vi.mock('./lib/supabase', () => ({
   supabase: {
     auth: {
@@ -37,10 +37,11 @@
       })),
     })),
   },
-=======
+}))
+
+// Neon mock
 vi.mock('./lib/neon', () => ({
   sql: vi.fn(() => Promise.resolve([])),
->>>>>>> 7d5bf458
 }))
 
 Object.defineProperty(import.meta, 'env', {
