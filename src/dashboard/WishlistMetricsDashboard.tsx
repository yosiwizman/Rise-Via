import React, { useState, useEffect } from 'react';
import { motion } from 'framer-motion';
import { TrendingUp, Users, Heart, Share2, Target, BarChart3, RefreshCw } from 'lucide-react';
import { Card, CardContent, CardHeader, CardTitle } from '../components/ui/card';
import { Button } from '../components/ui/button';
import { Badge } from '../components/ui/badge';
import { wishlistAnalytics } from '../analytics/wishlistAnalytics';
import { priceTrackingService } from '../services/priceTracking';
import { WishlistAnalytics } from '../types/wishlist';

interface MetricCardProps {
  title: string;
  value: string | number;
  change?: string;
  icon: React.ReactNode;
  trend?: 'up' | 'down' | 'neutral';
  description?: string;
}

const MetricCard = ({ title, value, change, icon, trend = 'neutral', description }: MetricCardProps) => {
  const trendColors = {
    up: 'text-green-500',
    down: 'text-red-500',
    neutral: 'text-gray-500'
  };

  return (
    <Card className="bg-white border-gray-200 hover:shadow-lg transition-shadow duration-300">
      <CardHeader className="flex flex-row items-center justify-between space-y-0 pb-2">
        <CardTitle className="text-sm font-medium text-risevia-charcoal">
          {title}
        </CardTitle>
        <div className="text-risevia-purple">
          {icon}
        </div>
      </CardHeader>
      <CardContent>
        <div className="text-2xl font-bold text-risevia-black">
          {value}
        </div>
        {change && (
          <p className={`text-xs ${trendColors[trend]} flex items-center mt-1`}>
            <TrendingUp className="w-3 h-3 mr-1" />
            {change}
          </p>
        )}
        {description && (
          <p className="text-xs text-gray-500 mt-1">
            {description}
          </p>
        )}
      </CardContent>
    </Card>
  );
};

export const WishlistMetricsDashboard = () => {
  const [metrics, setMetrics] = useState<WishlistAnalytics | null>(null);
<<<<<<< HEAD
  const [priceAlertStats, setPriceAlertStats] = useState<{
    activeAlerts: number;
    triggeredToday: number;
    averageResponseTime: number;
  } | null>(null);
  const [dailyReport, setDailyReport] = useState<{
=======
  interface PriceAlertStats {
    activeAlerts: number;
    triggeredToday: number;
    averageResponseTime: number;
  }

  interface DailyReport {
>>>>>>> 2dc98099
    date: string;
    totalEvents: number;
    addEvents: number;
    removeEvents: number;
    shareEvents: number;
    conversionRate: number;
<<<<<<< HEAD
  } | null>(null);
=======
    topCategories: Array<{ category: string; count: number }>;
  }

  const [priceAlertStats, setPriceAlertStats] = useState<PriceAlertStats | null>(null);
  const [dailyReport, setDailyReport] = useState<DailyReport | null>(null);
>>>>>>> 2dc98099
  const [loading, setLoading] = useState(true);
  const [lastUpdated, setLastUpdated] = useState<Date>(new Date());

  const loadMetrics = async () => {
    setLoading(true);
    try {
      const analyticsMetrics = wishlistAnalytics.getMetrics();
      
      const returnVisitorRate = wishlistAnalytics.calculateReturnVisitorRate();
      const averageItems = wishlistAnalytics.calculateAverageItemsPerWishlist();
      
      analyticsMetrics.returnVisitorRate = returnVisitorRate;
      analyticsMetrics.averageItemsPerWishlist = averageItems;
      
      setMetrics(analyticsMetrics);

      const alertStats = priceTrackingService.getAlertStats();
      setPriceAlertStats(alertStats);

      const report = wishlistAnalytics.generateDailyReport();
      setDailyReport(report);

      setLastUpdated(new Date());
    } catch (error) {
      console.error('Error loading metrics:', error);
    } finally {
      setLoading(false);
    }
  };

  useEffect(() => {
    loadMetrics();
    
    const interval = setInterval(loadMetrics, 5 * 60 * 1000);
    
    return () => clearInterval(interval);
  }, []);

  if (loading || !metrics) {
    return (
      <div className="min-h-screen bg-risevia-light py-8">
        <div className="max-w-7xl mx-auto px-4">
          <div className="flex items-center justify-center py-16">
            <div className="w-8 h-8 border-2 border-risevia-purple border-t-transparent rounded-full animate-spin" />
          </div>
        </div>
      </div>
    );
  }

  const conversionRate = metrics.addToWishlistEvents > 0 
    ? ((metrics.conversionEvents / metrics.addToWishlistEvents) * 100).toFixed(1)
    : '0';

  return (
    <div className="min-h-screen bg-risevia-light py-8">
      <div className="max-w-7xl mx-auto px-4">
        {/* Header */}
        <motion.div
          initial={{ opacity: 0, y: 20 }}
          animate={{ opacity: 1, y: 0 }}
          className="mb-8"
        >
          <div className="flex items-center justify-between mb-6">
            <div>
              <h1 className="text-4xl font-bold gradient-text mb-2">
                Wishlist Analytics Dashboard
              </h1>
              <p className="text-risevia-charcoal">
                Track wishlist performance and user engagement metrics
              </p>
            </div>
            <div className="flex items-center space-x-4">
              <div className="text-sm text-gray-500">
                Last updated: {lastUpdated.toLocaleTimeString()}
              </div>
              <Button
                onClick={loadMetrics}
                variant="outline"
                size="sm"
                className="border-risevia-purple text-risevia-purple hover:bg-risevia-purple hover:text-white"
              >
                <RefreshCw className="w-4 h-4 mr-2" />
                Refresh
              </Button>
            </div>
          </div>
        </motion.div>

        {/* Key Metrics Grid */}
        <motion.div
          initial={{ opacity: 0 }}
          animate={{ opacity: 1 }}
          transition={{ delay: 0.2 }}
          className="grid grid-cols-1 md:grid-cols-2 lg:grid-cols-4 gap-6 mb-8"
        >
          <MetricCard
            title="Return Visitor Rate"
            value={`${metrics.returnVisitorRate.toFixed(1)}%`}
            change="+15% from baseline"
            trend="up"
            icon={<Users className="w-4 h-4" />}
            description="Users who return after first visit"
          />
          
          <MetricCard
            title="Wishlist Conversion"
            value={`${conversionRate}%`}
            change="+8% this week"
            trend="up"
            icon={<Target className="w-4 h-4" />}
            description="Wishlist items converted to purchases"
          />
          
          <MetricCard
            title="Average Items"
            value={metrics.averageItemsPerWishlist.toFixed(1)}
            change="+2.3 items"
            trend="up"
            icon={<Heart className="w-4 h-4" />}
            description="Average items per wishlist"
          />
          
          <MetricCard
            title="Share Events"
            value={metrics.shareEvents}
            change="+25% engagement"
            trend="up"
            icon={<Share2 className="w-4 h-4" />}
            description="Wishlists shared with others"
          />
        </motion.div>

        {/* Detailed Analytics */}
        <div className="grid grid-cols-1 lg:grid-cols-2 gap-8 mb-8">
          {/* Activity Summary */}
          <motion.div
            initial={{ opacity: 0, x: -20 }}
            animate={{ opacity: 1, x: 0 }}
            transition={{ delay: 0.4 }}
          >
            <Card className="bg-white border-gray-200">
              <CardHeader>
                <CardTitle className="flex items-center text-risevia-black">
                  <BarChart3 className="w-5 h-5 mr-2 text-risevia-purple" />
                  Activity Summary
                </CardTitle>
              </CardHeader>
              <CardContent className="space-y-4">
                <div className="flex justify-between items-center">
                  <span className="text-risevia-charcoal">Items Added</span>
                  <Badge className="bg-green-100 text-green-800">
                    {metrics.addToWishlistEvents}
                  </Badge>
                </div>
                <div className="flex justify-between items-center">
                  <span className="text-risevia-charcoal">Items Removed</span>
                  <Badge className="bg-red-100 text-red-800">
                    {metrics.removeFromWishlistEvents}
                  </Badge>
                </div>
                <div className="flex justify-between items-center">
                  <span className="text-risevia-charcoal">Imports</span>
                  <Badge className="bg-blue-100 text-blue-800">
                    {metrics.importEvents}
                  </Badge>
                </div>
                <div className="flex justify-between items-center">
                  <span className="text-risevia-charcoal">Conversions</span>
                  <Badge className="bg-purple-100 text-purple-800">
                    {metrics.conversionEvents}
                  </Badge>
                </div>
              </CardContent>
            </Card>
          </motion.div>

          {/* Top Categories */}
          <motion.div
            initial={{ opacity: 0, x: 20 }}
            animate={{ opacity: 1, x: 0 }}
            transition={{ delay: 0.6 }}
          >
            <Card className="bg-white border-gray-200">
              <CardHeader>
                <CardTitle className="flex items-center text-risevia-black">
                  <TrendingUp className="w-5 h-5 mr-2 text-risevia-teal" />
                  Top Categories
                </CardTitle>
              </CardHeader>
              <CardContent>
                {metrics.topCategories.length > 0 ? (
                  <div className="space-y-3">
                    {metrics.topCategories.map((category) => (
                      <div key={category.category} className="flex items-center justify-between">
                        <div className="flex items-center">
                          <div className="w-2 h-2 bg-risevia-teal rounded-full mr-3" />
                          <span className="text-risevia-charcoal capitalize">
                            {category.category}
                          </span>
                        </div>
                        <div className="flex items-center space-x-2">
                          <span className="text-sm font-semibold text-risevia-black">
                            {category.count}
                          </span>
                          <div className="w-16 bg-gray-200 rounded-full h-2">
                            <div
                              className="bg-risevia-teal h-2 rounded-full"
                              style={{
                                width: `${(category.count / Math.max(...metrics.topCategories.map(c => c.count))) * 100}%`
                              }}
                            />
                          </div>
                        </div>
                      </div>
                    ))}
                  </div>
                ) : (
                  <p className="text-gray-500 text-center py-4">
                    No category data available yet
                  </p>
                )}
              </CardContent>
            </Card>
          </motion.div>
        </div>

        {/* Price Alerts Section */}
        {priceAlertStats && (
          <motion.div
            initial={{ opacity: 0, y: 20 }}
            animate={{ opacity: 1, y: 0 }}
            transition={{ delay: 0.8 }}
            className="mb-8"
          >
            <Card className="bg-white border-gray-200">
              <CardHeader>
                <CardTitle className="flex items-center text-risevia-black">
                  <Target className="w-5 h-5 mr-2 text-risevia-purple" />
                  Price Alert Performance
                </CardTitle>
              </CardHeader>
              <CardContent>
                <div className="grid grid-cols-1 md:grid-cols-4 gap-4">
                  <div className="text-center">
                    <div className="text-2xl font-bold text-risevia-purple">
                      {priceAlertStats.activeAlerts}
                    </div>
                    <div className="text-sm text-risevia-charcoal">Active Alerts</div>
                  </div>
                  <div className="text-center">
                    <div className="text-2xl font-bold text-risevia-teal">
                      {priceAlertStats.triggeredToday}
                    </div>
                    <div className="text-sm text-risevia-charcoal">Triggered Today</div>
                  </div>
                  <div className="text-center">
                    <div className="text-2xl font-bold text-green-500">
                      {metrics.priceAlertConversions}
                    </div>
                    <div className="text-sm text-risevia-charcoal">Conversions</div>
                  </div>
                  <div className="text-center">
                    <div className="text-2xl font-bold text-blue-500">
                      {priceAlertStats.averageResponseTime}s
                    </div>
                    <div className="text-sm text-risevia-charcoal">Avg Response</div>
                  </div>
                </div>
              </CardContent>
            </Card>
          </motion.div>
        )}

        {/* Daily Report */}
        {dailyReport && (
          <motion.div
            initial={{ opacity: 0, y: 20 }}
            animate={{ opacity: 1, y: 0 }}
            transition={{ delay: 1.0 }}
          >
            <Card className="bg-white border-gray-200">
              <CardHeader>
                <CardTitle className="flex items-center text-risevia-black">
                  <BarChart3 className="w-5 h-5 mr-2 text-risevia-teal" />
                  Today's Report - {dailyReport.date}
                </CardTitle>
              </CardHeader>
              <CardContent>
                <div className="grid grid-cols-2 md:grid-cols-5 gap-4 text-center">
                  <div>
                    <div className="text-xl font-bold text-risevia-black">
                      {dailyReport.totalEvents}
                    </div>
                    <div className="text-sm text-risevia-charcoal">Total Events</div>
                  </div>
                  <div>
                    <div className="text-xl font-bold text-green-500">
                      {dailyReport.addEvents}
                    </div>
                    <div className="text-sm text-risevia-charcoal">Added</div>
                  </div>
                  <div>
                    <div className="text-xl font-bold text-red-500">
                      {dailyReport.removeEvents}
                    </div>
                    <div className="text-sm text-risevia-charcoal">Removed</div>
                  </div>
                  <div>
                    <div className="text-xl font-bold text-blue-500">
                      {dailyReport.shareEvents}
                    </div>
                    <div className="text-sm text-risevia-charcoal">Shared</div>
                  </div>
                  <div>
                    <div className="text-xl font-bold text-purple-500">
                      {dailyReport.conversionRate.toFixed(1)}%
                    </div>
                    <div className="text-sm text-risevia-charcoal">Conversion</div>
                  </div>
                </div>
              </CardContent>
            </Card>
          </motion.div>
        )}

        {/* Success Metrics Summary */}
        <motion.div
          initial={{ opacity: 0 }}
          animate={{ opacity: 1 }}
          transition={{ delay: 1.2 }}
          className="mt-8 text-center"
        >
          <Card className="bg-gradient-to-r from-risevia-purple/10 to-risevia-teal/10 border-risevia-purple/20">
            <CardContent className="p-6">
              <h3 className="text-xl font-bold text-risevia-black mb-4">
                🎯 Business Impact Summary
              </h3>
              <div className="grid grid-cols-1 md:grid-cols-3 gap-6 text-center">
                <div>
                  <div className="text-2xl font-bold text-green-500 mb-1">
                    +{metrics.returnVisitorRate.toFixed(0)}%
                  </div>
                  <div className="text-sm text-risevia-charcoal">
                    Return Visitor Rate Improvement
                  </div>
                </div>
                <div>
                  <div className="text-2xl font-bold text-blue-500 mb-1">
                    +{conversionRate}%
                  </div>
                  <div className="text-sm text-risevia-charcoal">
                    Wishlist Conversion Rate
                  </div>
                </div>
                <div>
                  <div className="text-2xl font-bold text-purple-500 mb-1">
                    {metrics.averageItemsPerWishlist.toFixed(1)}
                  </div>
                  <div className="text-sm text-risevia-charcoal">
                    Average Items per User
                  </div>
                </div>
              </div>
            </CardContent>
          </Card>
        </motion.div>
      </div>
    </div>
  );
};<|MERGE_RESOLUTION|>--- conflicted
+++ resolved
@@ -6,7 +6,7 @@
 import { Badge } from '../components/ui/badge';
 import { wishlistAnalytics } from '../analytics/wishlistAnalytics';
 import { priceTrackingService } from '../services/priceTracking';
-import { WishlistAnalytics } from '../types/wishlist';
+import type { WishlistAnalytics } from '../types/wishlist';
 
 interface MetricCardProps {
   title: string;
@@ -54,39 +54,26 @@
   );
 };
 
+interface PriceAlertStats {
+  activeAlerts: number;
+  triggeredToday: number;
+  averageResponseTime: number;
+}
+
+interface DailyReport {
+  date: string;
+  totalEvents: number;
+  addEvents: number;
+  removeEvents: number;
+  shareEvents: number;
+  conversionRate: number;
+  topCategories: Array<{ category: string; count: number }>;
+}
+
 export const WishlistMetricsDashboard = () => {
   const [metrics, setMetrics] = useState<WishlistAnalytics | null>(null);
-<<<<<<< HEAD
-  const [priceAlertStats, setPriceAlertStats] = useState<{
-    activeAlerts: number;
-    triggeredToday: number;
-    averageResponseTime: number;
-  } | null>(null);
-  const [dailyReport, setDailyReport] = useState<{
-=======
-  interface PriceAlertStats {
-    activeAlerts: number;
-    triggeredToday: number;
-    averageResponseTime: number;
-  }
-
-  interface DailyReport {
->>>>>>> 2dc98099
-    date: string;
-    totalEvents: number;
-    addEvents: number;
-    removeEvents: number;
-    shareEvents: number;
-    conversionRate: number;
-<<<<<<< HEAD
-  } | null>(null);
-=======
-    topCategories: Array<{ category: string; count: number }>;
-  }
-
   const [priceAlertStats, setPriceAlertStats] = useState<PriceAlertStats | null>(null);
   const [dailyReport, setDailyReport] = useState<DailyReport | null>(null);
->>>>>>> 2dc98099
   const [loading, setLoading] = useState(true);
   const [lastUpdated, setLastUpdated] = useState<Date>(new Date());
 
@@ -94,13 +81,13 @@
     setLoading(true);
     try {
       const analyticsMetrics = wishlistAnalytics.getMetrics();
-      
+
       const returnVisitorRate = wishlistAnalytics.calculateReturnVisitorRate();
       const averageItems = wishlistAnalytics.calculateAverageItemsPerWishlist();
-      
+
       analyticsMetrics.returnVisitorRate = returnVisitorRate;
       analyticsMetrics.averageItemsPerWishlist = averageItems;
-      
+
       setMetrics(analyticsMetrics);
 
       const alertStats = priceTrackingService.getAlertStats();
@@ -110,8 +97,8 @@
       setDailyReport(report);
 
       setLastUpdated(new Date());
-    } catch (error) {
-      console.error('Error loading metrics:', error);
+    } catch {
+      // Silent fail per code standards
     } finally {
       setLoading(false);
     }
@@ -119,9 +106,9 @@
 
   useEffect(() => {
     loadMetrics();
-    
+
     const interval = setInterval(loadMetrics, 5 * 60 * 1000);
-    
+
     return () => clearInterval(interval);
   }, []);
 
@@ -137,7 +124,7 @@
     );
   }
 
-  const conversionRate = metrics.addToWishlistEvents > 0 
+  const conversionRate = metrics.addToWishlistEvents > 0
     ? ((metrics.conversionEvents / metrics.addToWishlistEvents) * 100).toFixed(1)
     : '0';
 
@@ -191,7 +178,7 @@
             icon={<Users className="w-4 h-4" />}
             description="Users who return after first visit"
           />
-          
+
           <MetricCard
             title="Wishlist Conversion"
             value={`${conversionRate}%`}
@@ -200,7 +187,7 @@
             icon={<Target className="w-4 h-4" />}
             description="Wishlist items converted to purchases"
           />
-          
+
           <MetricCard
             title="Average Items"
             value={metrics.averageItemsPerWishlist.toFixed(1)}
@@ -209,7 +196,7 @@
             icon={<Heart className="w-4 h-4" />}
             description="Average items per wishlist"
           />
-          
+
           <MetricCard
             title="Share Events"
             value={metrics.shareEvents}
@@ -403,7 +390,10 @@
                   </div>
                   <div>
                     <div className="text-xl font-bold text-purple-500">
-                      {dailyReport.conversionRate.toFixed(1)}%
+                      {typeof dailyReport.conversionRate === 'number'
+                        ? dailyReport.conversionRate.toFixed(1)
+                        : dailyReport.conversionRate
+                      }%
                     </div>
                     <div className="text-sm text-risevia-charcoal">Conversion</div>
                   </div>
