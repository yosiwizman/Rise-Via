import { useState, useMemo, useEffect } from 'react';
import { motion } from 'framer-motion';
import { ShoppingBag } from 'lucide-react';
import { Badge } from '../components/ui/badge';
import { SEOHead } from '../components/SEOHead';
import { WishlistButton } from '../components/wishlist/WishlistButton';
import { ProductDetailModal } from '../components/ProductDetailModal';
import { SearchFilters } from '../components/SearchFilters';
import { useCart } from '../hooks/useCart';
import { toast } from 'sonner';
import productsData from '../data/products.json';
import { productService } from '../services/productService';
import type { Product } from '../types/product';

interface FilterOptions {
  strainType?: string;
  thcaRange?: { min: number; max: number };
  effects?: string[];
  priceRange?: { min: number; max: number };
  category?: string;
  sortBy?: string;
}

interface Product {
  id: string;
  name: string;
  slug: string;
  price: number;
  category: string;
  strainType: string;
  thcaPercentage: number;
  description: string;
  effects: string[];
  images: string[];
  featured: boolean;
  inventory: number;
}

export const ShopPage = () => {
  const [filter, setFilter] = useState('all');
  const [selectedProduct, setSelectedProduct] = useState<Product | null>(null);
  const [showModal, setShowModal] = useState(false);
  const [products, setProducts] = useState<Product[]>([]);
  const [loading, setLoading] = useState(true);
  const [searchTerm, setSearchTerm] = useState('');
  const [sortBy, setSortBy] = useState('name');
  const { addToCart } = useCart();

  useEffect(() => {
    loadProducts();
  }, []);

  const loadProducts = async () => {
    try {
      setLoading(true);
      const dbProducts = await productService.getAll();
      if (dbProducts.length > 0) {
        setProducts(dbProducts);
      } else {
        setProducts(productsData.products as Product[]);
      }
    } catch {
      setProducts(productsData.products as Product[]);
    } finally {
      setLoading(false);
    }
  };

  const handleSearch = (term: string) => setSearchTerm(term);
  const handleFilter = (filters: FilterOptions) => setFilter(filters.strainType || 'all');
  const handleSort = (sortOption: string) => setSortBy(sortOption);

  const filteredProducts = useMemo(() => {
    const filtered = products.filter(product => {
      const matchesSearch = !searchTerm ||
        product.name.toLowerCase().includes(searchTerm.toLowerCase()) ||
        (product.description || '').toLowerCase().includes(searchTerm.toLowerCase()) ||
        (product.effects || []).some((effect: string) => effect.toLowerCase().includes(searchTerm.toLowerCase()));

      const matchesType = filter === 'all' ||
        (product.strain_type || product.strainType) === filter;

      return matchesSearch && matchesType;
    });

    return filtered.sort((a, b) => {
      switch (sortBy) {
        case 'name':
          return a.name.localeCompare(b.name);
        case 'price': {
          const priceA = typeof a.prices === 'object' ? a.prices.gram : a.price || 0;
          const priceB = typeof b.prices === 'object' ? b.prices.gram : b.price || 0;
          return priceA - priceB;
        }
        case 'thca': {
          const thcaA = a.thca_percentage || a.thcaPercentage || 0;
          const thcaB = b.thca_percentage || b.thcaPercentage || 0;
          return thcaB - thcaA;
        }
        case 'popularity':
          return (b.featured ? 1 : 0) - (a.featured ? 1 : 0);
        default:
          return 0;
      }
    });
  }, [products, filter, searchTerm, sortBy]);

  const handleProductClick = (product: Product) => {
    const modalProduct = {
      id: product.id || '',
      name: product.name,
      price: typeof product.prices === 'object' ? product.prices.gram : product.price || 0,
      images: product.images,
      strainType: product.strain_type || product.strainType || '',
      category: product.category,
      thcaPercentage: product.thca_percentage || product.thcaPercentage || 0,
      description: product.description || '',
      effects: product.effects || [],
      inventory: product.inventory || product.volume_available || 0
    };
    setSelectedProduct(modalProduct as Product);
    setShowModal(true);
  };

<<<<<<< HEAD
  const ProductCard = ({ product }: { product: Product }) => {
    return (
      <div 
        className="bg-white dark:bg-gray-800 rounded-lg shadow-lg overflow-hidden hover:scale-105 transition-transform relative cursor-pointer"
        onClick={() => handleProductClick(product)}
      >
        <div className="relative">
          <img 
            src={product.images[0]} 
            alt={product.name}
            loading="lazy"
            className="w-full h-48 object-cover"
          />
          <div className="absolute top-2 right-2">
            <div onClick={(e) => e.stopPropagation()}>
              <WishlistButton
                item={{
                  id: product.id,
                  name: product.name,
                  price: product.price,
                  image: product.images[0],
                  category: product.category,
                  effects: product.effects
                }}
                size="md"
              />
            </div>
          </div>
        </div>
        <div className="p-4">
          <h3 className="font-bold text-lg mb-2 text-risevia-black dark:text-gray-100">{product.name}</h3>
          <p className="text-risevia-charcoal dark:text-gray-400 text-sm mb-2 capitalize">{product.strainType}</p>
          <p className="text-risevia-charcoal dark:text-gray-300 text-sm mb-4 line-clamp-2">{product.description}</p>
          <div className="flex justify-between items-center mb-4">
            <span className="text-xl font-bold text-risevia-black dark:text-gray-100">${product.price}</span>
            <Badge className="bg-risevia-teal text-white">{product.thcaPercentage}% THCA</Badge>
          </div>
          <div className="flex flex-wrap gap-1 mb-4">
            {product.effects?.map((effect: string, index: number) => (
              <Badge key={index} variant="outline" className="text-xs border-risevia-purple text-risevia-purple">
                {effect}
              </Badge>
            )) || []}
          </div>
          <button 
            onClick={(e) => {
              e.stopPropagation();
              addToCart({
                productId: product.id,
=======
  const ProductCard = ({ product }: { product: Product }) => (
    <div
      className="bg-white dark:bg-gray-800 rounded-lg shadow-lg overflow-hidden hover:scale-105 transition-transform relative cursor-pointer"
      onClick={() => handleProductClick(product)}
    >
      <div className="relative">
        <img
          src={product.images?.[0] || `https://via.placeholder.com/400x300/4A5568/FFFFFF?text=${encodeURIComponent(product.name)}`}
          alt={product.name}
          loading="lazy"
          className="w-full h-48 object-cover"
        />
        <div className="absolute top-2 right-2">
          <div onClick={(e) => e.stopPropagation()}>
            <WishlistButton
              item={{
                id: product.id || '',
>>>>>>> bd820699
                name: product.name,
                price: typeof product.prices === 'object' ? product.prices.gram : product.price || 0,
                image: product.images?.[0] || `https://via.placeholder.com/400x300/4A5568/FFFFFF?text=${encodeURIComponent(product.name)}`,
                category: product.category,
                effects: product.effects || [],
              }}
              size="md"
            />
          </div>
        </div>
      </div>
      <div className="p-4">
        <h3 className="font-bold text-lg mb-2 text-risevia-black dark:text-gray-100">{product.name}</h3>
        <p className="text-risevia-charcoal dark:text-gray-400 text-sm mb-2 capitalize">{product.strain_type || product.strainType}</p>
        <p className="text-risevia-charcoal dark:text-gray-300 text-sm mb-4 line-clamp-2">{product.description}</p>
        <div className="flex justify-between items-center mb-4">
          <span className="text-xl font-bold text-risevia-black dark:text-gray-100">
            ${typeof product.prices === 'object' ? product.prices.gram : product.price}
          </span>
          <Badge className="bg-risevia-teal text-white">
            {product.thca_percentage || product.thcaPercentage}% THCA
          </Badge>
        </div>
        <div className="flex flex-wrap gap-1 mb-4">
          {(product.effects || []).map((effect: string, index: number) => (
            <Badge key={index} variant="outline" className="text-xs border-risevia-purple text-risevia-purple">
              {effect}
            </Badge>
          ))}
        </div>
        <button
          onClick={(e) => {
            e.stopPropagation();
            addToCart({
              productId: product.id || '',
              name: product.name,
              price: typeof product.prices === 'object' ? product.prices.gram : product.price || 0,
              image: product.images[0],
              category: product.category,
              strainType: product.strain_type || product.strainType || '',
              thcaPercentage: product.thca_percentage || product.thcaPercentage || 0
            });
            toast.success(`${product.name} added to cart!`, {
              description: `$${product.price} • ${product.thcaPercentage}% THCA`,
              duration: 3000,
            });
          }}
          className="w-full bg-gradient-to-r from-risevia-purple to-risevia-teal text-white py-2 rounded hover:opacity-90 transition-opacity flex items-center justify-center"
        >
          <ShoppingBag className="w-4 h-4 mr-2" />
          Add to Cart
        </button>
      </div>
    </div>
  );

  return (
    <div className="min-h-screen bg-gradient-to-br from-purple-100 via-white to-teal-50 py-8">
      <SEOHead
        title="Shop Premium THCA Cannabis Products"
        description="Browse RiseViA's complete collection of lab-tested THCA cannabis strains. High-potency, federally compliant products with detailed information."
        canonical="https://risevia.com/shop"
      />
      <div className="container mx-auto px-4">
        <motion.div
          initial={{ opacity: 0, y: 20 }}
          animate={{ opacity: 1, y: 0 }}
          className="text-center mb-12"
        >
          <h1 className="text-4xl md:text-6xl font-bold gradient-text mb-4">Shop Premium THCA</h1>
          <p className="text-xl text-risevia-charcoal dark:text-gray-300 max-w-2xl mx-auto">
            Discover our curated selection of high-potency THCA products. Lab-tested, federally compliant, and naturally elevated.
          </p>
        </motion.div>
        
        {/* Search and Filters */}
        <motion.div
          className="mb-8"
          initial={{ opacity: 0, y: 20 }}
          animate={{ opacity: 1, y: 0 }}
          transition={{ duration: 0.6, delay: 0.2 }}
        >
          <SearchFilters
            onSearch={handleSearch}
            onFilter={handleFilter}
            onSort={handleSort}
          />
        </motion.div>
        
        {/* Filter Buttons */}
        <motion.div
          initial={{ opacity: 0, y: 20 }}
          animate={{ opacity: 1, y: 0 }}
          transition={{ delay: 0.2 }}
          className="flex flex-wrap justify-center gap-4 mb-8"
        >
          <button
            onClick={() => setFilter('all')}
            className={`px-6 py-3 rounded-lg font-medium transition-all ${
              filter === 'all'
                ? 'bg-gradient-to-r from-risevia-purple to-risevia-teal text-white shadow-lg'
                : 'bg-white text-risevia-charcoal hover:bg-gray-50 border border-gray-200'
            }`}
          >
            All Products ({products.length})
          </button>
          <button
            onClick={() => setFilter('sativa')}
            className={`px-6 py-3 rounded-lg font-medium transition-all ${
              filter === 'sativa'
                ? 'bg-gradient-to-r from-risevia-purple to-risevia-teal text-white shadow-lg'
                : 'bg-white text-risevia-charcoal hover:bg-gray-50 border border-gray-200'
            }`}
          >
            Sativa ({products.filter(p => (p.strain_type || p.strainType) === 'sativa').length})
          </button>
          <button
            onClick={() => setFilter('indica')}
            className={`px-6 py-3 rounded-lg font-medium transition-all ${
              filter === 'indica'
                ? 'bg-gradient-to-r from-risevia-purple to-risevia-teal text-white shadow-lg'
                : 'bg-white text-risevia-charcoal hover:bg-gray-50 border border-gray-200'
            }`}
          >
            Indica ({products.filter(p => (p.strain_type || p.strainType) === 'indica').length})
          </button>
          <button
            onClick={() => setFilter('hybrid')}
            className={`px-6 py-3 rounded-lg font-medium transition-all ${
              filter === 'hybrid'
                ? 'bg-gradient-to-r from-risevia-purple to-risevia-teal text-white shadow-lg'
                : 'bg-white text-risevia-charcoal hover:bg-gray-50 border border-gray-200'
            }`}
          >
            Hybrid ({products.filter(p => (p.strain_type || p.strainType) === 'hybrid').length})
          </button>
        </motion.div>
        
        {/* Product Grid */}
        {loading ? (
          <div className="text-center py-12">
            <div className="animate-spin rounded-full h-12 w-12 border-b-2 border-risevia-purple mx-auto"></div>
            <p className="mt-4 text-gray-600">Loading products...</p>
          </div>
        ) : (
          <motion.div
            initial={{ opacity: 0 }}
            animate={{ opacity: 1 }}
            transition={{ delay: 0.4 }}
            className="grid grid-cols-1 md:grid-cols-2 lg:grid-cols-3 xl:grid-cols-4 gap-6"
          >
            {filteredProducts.map((product, index) => (
              <motion.div
                key={product.id}
                initial={{ opacity: 0, y: 20 }}
                animate={{ opacity: 1, y: 0 }}
                transition={{ delay: index * 0.05 }}
              >
                <ProductCard product={product} />
              </motion.div>
            ))}
          </motion.div>
        )}

        {filteredProducts.length === 0 && (
          <motion.div
            initial={{ opacity: 0 }}
            animate={{ opacity: 1 }}
            className="text-center py-12"
          >
            <p className="text-risevia-charcoal dark:text-gray-300 text-lg">No products found for this category.</p>
            <button
              onClick={() => setFilter('all')}
              className="mt-4 px-6 py-2 bg-gradient-to-r from-risevia-purple to-risevia-teal text-white rounded-lg hover:opacity-90 transition-opacity"
            >
              View All Products
            </button>
          </motion.div>
        )}
      </div>

      <ProductDetailModal
        isOpen={showModal}
        onClose={() => setShowModal(false)}
        product={selectedProduct ? {
          id: selectedProduct.id || '',
          name: selectedProduct.name,
          price: selectedProduct.price || 0,
          images: selectedProduct.images,
          strainType: selectedProduct.strainType || selectedProduct.strain_type || '',
          category: selectedProduct.category,
          thcaPercentage: selectedProduct.thcaPercentage || selectedProduct.thca_percentage || 0,
          description: selectedProduct.description,
          effects: selectedProduct.effects || [],
          inventory: selectedProduct.inventory || selectedProduct.volume_available || 0
        } : null}
      />
    </div>
  );
};<|MERGE_RESOLUTION|>--- conflicted
+++ resolved
@@ -21,21 +21,6 @@
   sortBy?: string;
 }
 
-interface Product {
-  id: string;
-  name: string;
-  slug: string;
-  price: number;
-  category: string;
-  strainType: string;
-  thcaPercentage: number;
-  description: string;
-  effects: string[];
-  images: string[];
-  featured: boolean;
-  inventory: number;
-}
-
 export const ShopPage = () => {
   const [filter, setFilter] = useState('all');
   const [selectedProduct, setSelectedProduct] = useState<Product | null>(null);
@@ -55,7 +40,7 @@
       setLoading(true);
       const dbProducts = await productService.getAll();
       if (dbProducts.length > 0) {
-        setProducts(dbProducts);
+        setProducts(dbProducts as Product[]);
       } else {
         setProducts(productsData.products as Product[]);
       }
@@ -122,57 +107,6 @@
     setShowModal(true);
   };
 
-<<<<<<< HEAD
-  const ProductCard = ({ product }: { product: Product }) => {
-    return (
-      <div 
-        className="bg-white dark:bg-gray-800 rounded-lg shadow-lg overflow-hidden hover:scale-105 transition-transform relative cursor-pointer"
-        onClick={() => handleProductClick(product)}
-      >
-        <div className="relative">
-          <img 
-            src={product.images[0]} 
-            alt={product.name}
-            loading="lazy"
-            className="w-full h-48 object-cover"
-          />
-          <div className="absolute top-2 right-2">
-            <div onClick={(e) => e.stopPropagation()}>
-              <WishlistButton
-                item={{
-                  id: product.id,
-                  name: product.name,
-                  price: product.price,
-                  image: product.images[0],
-                  category: product.category,
-                  effects: product.effects
-                }}
-                size="md"
-              />
-            </div>
-          </div>
-        </div>
-        <div className="p-4">
-          <h3 className="font-bold text-lg mb-2 text-risevia-black dark:text-gray-100">{product.name}</h3>
-          <p className="text-risevia-charcoal dark:text-gray-400 text-sm mb-2 capitalize">{product.strainType}</p>
-          <p className="text-risevia-charcoal dark:text-gray-300 text-sm mb-4 line-clamp-2">{product.description}</p>
-          <div className="flex justify-between items-center mb-4">
-            <span className="text-xl font-bold text-risevia-black dark:text-gray-100">${product.price}</span>
-            <Badge className="bg-risevia-teal text-white">{product.thcaPercentage}% THCA</Badge>
-          </div>
-          <div className="flex flex-wrap gap-1 mb-4">
-            {product.effects?.map((effect: string, index: number) => (
-              <Badge key={index} variant="outline" className="text-xs border-risevia-purple text-risevia-purple">
-                {effect}
-              </Badge>
-            )) || []}
-          </div>
-          <button 
-            onClick={(e) => {
-              e.stopPropagation();
-              addToCart({
-                productId: product.id,
-=======
   const ProductCard = ({ product }: { product: Product }) => (
     <div
       className="bg-white dark:bg-gray-800 rounded-lg shadow-lg overflow-hidden hover:scale-105 transition-transform relative cursor-pointer"
@@ -190,7 +124,6 @@
             <WishlistButton
               item={{
                 id: product.id || '',
->>>>>>> bd820699
                 name: product.name,
                 price: typeof product.prices === 'object' ? product.prices.gram : product.price || 0,
                 image: product.images?.[0] || `https://via.placeholder.com/400x300/4A5568/FFFFFF?text=${encodeURIComponent(product.name)}`,
