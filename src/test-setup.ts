import '@testing-library/jest-dom'
import { vi } from 'vitest'

global.IntersectionObserver = vi.fn().mockImplementation(() => ({
  observe: vi.fn(),
  unobserve: vi.fn(),
  disconnect: vi.fn(),
}))

// Supabase mock
vi.mock('./lib/supabase', () => ({
  supabase: {
    auth: {
      getUser: vi.fn(() => Promise.resolve({ data: { user: null }, error: null })),
      signInWithPassword: vi.fn(() => Promise.resolve({ data: { user: null }, error: null })),
      signOut: vi.fn(() => Promise.resolve({ error: null })),
      onAuthStateChange: vi.fn(() => ({
        data: { subscription: { unsubscribe: vi.fn() } }
      })),
    },
    from: vi.fn(() => ({
      select: vi.fn(() => ({
        eq: vi.fn(() => ({
<<<<<<< HEAD
          single: vi.fn(() => Promise.resolve({ data: null, error: null })),
          order: vi.fn(() => Promise.resolve({ data: [], error: null })),
        })),
        order: vi.fn(() => Promise.resolve({ data: [], error: null })),
      })),
      insert: vi.fn(() => ({
        select: vi.fn(() => ({
          single: vi.fn(() => Promise.resolve({ data: null, error: null })),
        })),
      })),
      update: vi.fn(() => ({
        eq: vi.fn(() => ({
          select: vi.fn(() => ({
            single: vi.fn(() => Promise.resolve({ data: null, error: null })),
          })),
        })),
      })),
      delete: vi.fn(() => ({
        eq: vi.fn(() => Promise.resolve({ data: null, error: null })),
      })),
=======
          single: vi.fn(() => Promise.resolve({ data: { id: 1, session_token: 'test' }, error: null })),
        })),
      })),
      insert: vi.fn(() => ({
        select: vi.fn(() => ({
          single: vi.fn(() => Promise.resolve({ data: { id: 1, session_token: 'test' }, error: null })),
        })),
      })),
      update: vi.fn(() => Promise.resolve({ data: null, error: null })),
      delete: vi.fn(() => ({
        eq: vi.fn(() => ({
          eq: vi.fn(() => Promise.resolve({ data: null, error: null })),
        })),
      })),
>>>>>>> f2241ade
    })),
  },
  supabaseAdmin: null,
}))

// Neon mock
vi.mock('./lib/neon', () => ({
  sql: vi.fn(() => Promise.resolve([])),
}))

Object.defineProperty(import.meta, 'env', {
  value: {
    MODE: 'test',
    DATABASE_URL: 'postgresql://test:test@localhost:5432/test',
  },
  writable: true,
})<|MERGE_RESOLUTION|>--- conflicted
+++ resolved
@@ -21,28 +21,6 @@
     from: vi.fn(() => ({
       select: vi.fn(() => ({
         eq: vi.fn(() => ({
-<<<<<<< HEAD
-          single: vi.fn(() => Promise.resolve({ data: null, error: null })),
-          order: vi.fn(() => Promise.resolve({ data: [], error: null })),
-        })),
-        order: vi.fn(() => Promise.resolve({ data: [], error: null })),
-      })),
-      insert: vi.fn(() => ({
-        select: vi.fn(() => ({
-          single: vi.fn(() => Promise.resolve({ data: null, error: null })),
-        })),
-      })),
-      update: vi.fn(() => ({
-        eq: vi.fn(() => ({
-          select: vi.fn(() => ({
-            single: vi.fn(() => Promise.resolve({ data: null, error: null })),
-          })),
-        })),
-      })),
-      delete: vi.fn(() => ({
-        eq: vi.fn(() => Promise.resolve({ data: null, error: null })),
-      })),
-=======
           single: vi.fn(() => Promise.resolve({ data: { id: 1, session_token: 'test' }, error: null })),
         })),
       })),
@@ -57,10 +35,8 @@
           eq: vi.fn(() => Promise.resolve({ data: null, error: null })),
         })),
       })),
->>>>>>> f2241ade
     })),
   },
-  supabaseAdmin: null,
 }))
 
 // Neon mock
