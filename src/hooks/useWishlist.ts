--- conflicted
+++ resolved
@@ -1,13 +1,9 @@
 import { create } from 'zustand';
-import { WishlistStore, WishlistItem, WishlistStats, PriceAlert } from '../types/wishlist';
+import type { WishlistStore, WishlistItem, WishlistStats, PriceAlert } from '../types/wishlist';
 import { SecurityUtils } from '../utils/security';
 import { wishlistAnalytics } from '../analytics/wishlistAnalytics';
-<<<<<<< HEAD
-import { wishlistDb } from '../lib/neon';
+import { sql, wishlistDb } from '../lib/neon';
 import { toast } from 'sonner';
-=======
-import { sql } from '../lib/neon';
->>>>>>> 5b32286d
 
 interface DbItem {
   id: string;
@@ -58,16 +54,14 @@
         effects = dbItem.effects;
       }
     }
-  } catch (error) {
-    console.warn('Failed to parse effects, using empty array:', error);
+  } catch {
     effects = [];
   }
 
   let priceAlert;
   try {
     priceAlert = dbItem.price_alert ? JSON.parse(dbItem.price_alert) : undefined;
-  } catch (error) {
-    console.warn('Failed to parse price alert, using undefined:', error);
+  } catch {
     priceAlert = undefined;
   }
 
@@ -90,10 +84,10 @@
   const totalItems = items.length;
   const totalValue = items.reduce((sum, item) => sum + item.price, 0);
   const averagePrice = totalItems > 0 ? totalValue / totalItems : 0;
-  
+
   const categoryCounts: Record<string, number> = {};
   const priorityCounts = { low: 0, medium: 0, high: 0 };
-  
+
   items.forEach(item => {
     categoryCounts[item.category] = (categoryCounts[item.category] || 0) + 1;
     priorityCounts[item.priority]++;
@@ -135,11 +129,11 @@
 
   const existingAnalytics = JSON.parse(localStorage.getItem('wishlist_analytics') || '[]');
   existingAnalytics.push(analyticsData);
-  
+
   if (existingAnalytics.length > 1000) {
     existingAnalytics.splice(0, existingAnalytics.length - 1000);
   }
-  
+
   localStorage.setItem('wishlist_analytics', JSON.stringify(existingAnalytics));
 }
 
@@ -159,14 +153,14 @@
 
     try {
       const sessionToken = state.sessionToken;
-      
+
       const sessionData = await sql`SELECT * FROM wishlist_sessions WHERE session_token = ${sessionToken}`;
-      
+
       let finalSessionData = sessionData;
       if (!sessionData || sessionData.length === 0) {
         const newSession = await sql`
-          INSERT INTO wishlist_sessions (session_token, created_at) 
-          VALUES (${sessionToken}, NOW()) 
+          INSERT INTO wishlist_sessions (session_token, created_at)
+          VALUES (${sessionToken}, NOW())
           RETURNING *
         `;
         finalSessionData = newSession;
@@ -176,7 +170,7 @@
       if (!sessionId) throw new Error('Failed to get session ID');
 
       const itemsData = await sql`
-        SELECT * FROM wishlist_items 
+        SELECT * FROM wishlist_items
         WHERE session_id = ${sessionId}
         ORDER BY created_at DESC
       `;
@@ -193,24 +187,24 @@
 
       await get().migrateFromLocalStorage();
     } catch (error) {
-      console.error('Failed to initialize wishlist session:', error);
-      set({ 
-        isLoading: false, 
-        error: error instanceof Error ? error.message : 'Failed to initialize session' 
-      });
+      set({
+        isLoading: false,
+        error: error instanceof Error ? error.message : 'Failed to initialize session'
+      });
+      toast.error('Failed to initialize wishlist session');
     }
   },
 
   migrateFromLocalStorage: async () => {
     const localStorageKey = 'risevia-wishlist';
     const localData = localStorage.getItem(localStorageKey);
-    
+
     if (!localData) return;
 
     try {
       const parsedData = JSON.parse(localData);
       const localItems = parsedData?.state?.items || [];
-      
+
       if (localItems.length === 0) {
         localStorage.removeItem(localStorageKey);
         return;
@@ -220,10 +214,10 @@
       if (!state.sessionId) return;
 
       for (const item of localItems) {
-        const existingItem = state.items.find(dbItem => 
+        const existingItem = state.items.find(dbItem =>
           dbItem.name === item.name && dbItem.category === item.category
         );
-        
+
         if (!existingItem) {
           await sql`
             INSERT INTO wishlist_items (session_id, product_id, name, price, image, category, priority)
@@ -233,7 +227,7 @@
       }
 
       const itemsData = await sql`
-        SELECT * FROM wishlist_items 
+        SELECT * FROM wishlist_items
         WHERE session_id = ${state.sessionId}
         ORDER BY created_at DESC
       `;
@@ -247,15 +241,17 @@
 
       localStorage.removeItem(localStorageKey);
     } catch (error) {
-      console.error('Failed to migrate localStorage data:', error);
+      set({ error: 'Failed to migrate localStorage data' });
+      toast.error('Failed to migrate localStorage wishlist');
     }
   },
 
   addToWishlist: async (itemData) => {
     const state = get();
-    
+
     if (!SecurityUtils.checkRateLimit('wishlist_add', 20, 60000)) {
       set({ error: 'Too many requests. Please wait before adding more items.' });
+      toast.error('Too many requests. Please wait before adding more items.');
       return;
     }
 
@@ -271,61 +267,11 @@
       priority: 'medium'
     };
 
-<<<<<<< HEAD
-        set({ isLoading: true, error: null });
-
-        try {
-          console.debug('🔄 Adding item to Neon database:', { sessionId: currentState.sessionId, item: newItem });
-          const { error: dbError } = await wishlistDb.addItem(currentState.sessionId, {
-            product_id: newItem.id,
-            name: newItem.name,
-            price: newItem.price,
-            image: newItem.image || '',
-            category: newItem.category,
-            thcContent: newItem.thcContent,
-            cbdContent: newItem.cbdContent,
-            effects: newItem.effects,
-            priority: newItem.priority
-          });
-
-          if (dbError) {
-            console.error('❌ Database error adding item:', dbError);
-            throw dbError;
-          }
-
-          console.debug('✅ Item successfully added to database');
-
-          const updatedItems = [...currentState.items, newItem];
-          const updatedStats = calculateStats(updatedItems);
-
-          set({
-            items: updatedItems,
-            stats: updatedStats,
-            isLoading: false,
-            error: null
-          });
-
-          trackWishlistEvent('add', newItem);
-          wishlistAnalytics.trackWishlistEvent('add', newItem);
-
-          toast.success(`${newItem.name} added to wishlist!`, {
-            description: `$${newItem.price} • ${newItem.category}`,
-            duration: 3000,
-          });
-        } catch (error) {
-          console.error('❌ Failed to add item to wishlist:', error);
-          set({ 
-            isLoading: false,
-            error: error instanceof Error ? error.message : 'Failed to add item to wishlist' 
-          });
-        }
-      },
-=======
     if (state.items.some(item => item.name === newItem.name)) {
       set({ error: 'Item already in wishlist' });
+      toast.error('Item already in wishlist');
       return;
     }
->>>>>>> 5b32286d
 
     if (!state.sessionId) {
       await get().initializeSession();
@@ -334,6 +280,7 @@
     const currentState = get();
     if (!currentState.sessionId) {
       set({ error: 'Failed to initialize session' });
+      toast.error('Failed to initialize session');
       return;
     }
 
@@ -342,12 +289,12 @@
     try {
       await sql`
         INSERT INTO wishlist_items (
-          session_id, product_id, name, price, image, category, 
+          session_id, product_id, name, price, image, category,
           thc_content, cbd_content, effects, priority
         )
         VALUES (
-          ${currentState.sessionId}, ${newItem.id}, ${newItem.name}, ${newItem.price}, 
-          ${newItem.image || ''}, ${newItem.category}, ${newItem.thcContent || null}, 
+          ${currentState.sessionId}, ${newItem.id}, ${newItem.name}, ${newItem.price},
+          ${newItem.image || ''}, ${newItem.category}, ${newItem.thcContent || null},
           ${newItem.cbdContent || null}, ${JSON.stringify(newItem.effects || [])}, ${newItem.priority}
         )
       `;
@@ -362,7 +309,43 @@
         error: null
       });
 
-<<<<<<< HEAD
+      trackWishlistEvent('add', newItem);
+      wishlistAnalytics.trackWishlistEvent('add', newItem);
+
+      toast.success(`${newItem.name} added to wishlist!`, {
+        description: `$${newItem.price} • ${newItem.category}`,
+        duration: 3000,
+      });
+    } catch (error) {
+      set({
+        isLoading: false,
+        error: error instanceof Error ? error.message : 'Failed to add item to wishlist'
+      });
+      toast.error('Failed to add item to wishlist');
+    }
+  },
+
+  removeFromWishlist: async (itemId) => {
+    const state = get();
+    const itemToRemove = state.items.find(item => item.id === itemId);
+
+    if (!itemToRemove) return;
+
+    set({ isLoading: true, error: null });
+
+    try {
+      await sql`DELETE FROM wishlist_items WHERE id = ${itemId}`;
+
+      const updatedItems = state.items.filter(item => item.id !== itemId);
+      const updatedStats = calculateStats(updatedItems);
+
+      set({
+        items: updatedItems,
+        stats: updatedStats,
+        isLoading: false,
+        error: null
+      });
+
       trackWishlistEvent('remove', itemToRemove);
       wishlistAnalytics.trackWishlistEvent('remove', itemToRemove);
 
@@ -370,67 +353,12 @@
         description: 'Item successfully removed',
         duration: 2000,
       });
-=======
-      if (typeof window !== 'undefined' && window.dispatchEvent) {
-        window.dispatchEvent(new CustomEvent('wishlist-item-added', {
-          detail: { name: newItem.name }
-        }));
-      }
-
-      trackWishlistEvent('add', newItem);
-      wishlistAnalytics.trackWishlistEvent('add', newItem);
->>>>>>> 5b32286d
-    } catch (error) {
-      console.error('Failed to add item to wishlist:', error);
-      set({ 
-        isLoading: false,
-        error: error instanceof Error ? error.message : 'Failed to add item to wishlist' 
-      });
-    }
-  },
-
-  removeFromWishlist: async (itemId) => {
-    const state = get();
-    const itemToRemove = state.items.find(item => item.id === itemId);
-    
-    if (!itemToRemove) return;
-
-    set({ isLoading: true, error: null });
-
-    try {
-      await sql`DELETE FROM wishlist_items WHERE id = ${itemId}`;
-
-      const updatedItems = state.items.filter(item => item.id !== itemId);
-      const updatedStats = calculateStats(updatedItems);
-
-      set({
-        items: updatedItems,
-        stats: updatedStats,
-        isLoading: false,
-        error: null
-      });
-
-      if (typeof window !== 'undefined' && window.dispatchEvent) {
-        window.dispatchEvent(new CustomEvent('wishlist-item-removed', {
-          detail: { name: itemToRemove.name }
-        }));
-      }
-
-      trackWishlistEvent('remove', itemToRemove);
-      wishlistAnalytics.trackWishlistEvent('remove', itemToRemove);
-<<<<<<< HEAD
-
-      toast.success(`${itemToRemove.name} removed from wishlist`, {
-        description: 'Item successfully removed',
-        duration: 2000,
-=======
-    } catch (error) {
-      console.error('Failed to remove item from wishlist:', error);
-      set({ 
-        isLoading: false,
-        error: error instanceof Error ? error.message : 'Failed to remove item from wishlist' 
->>>>>>> 5b32286d
-      });
+    } catch (error) {
+      set({
+        isLoading: false,
+        error: error instanceof Error ? error.message : 'Failed to remove item from wishlist'
+      });
+      toast.error('Failed to remove item from wishlist');
     }
   },
 
@@ -452,18 +380,8 @@
         isLoading: false
       });
     } catch (error) {
-      console.error('Failed to update item priority:', error);
-      
-      const updatedItems = state.items.map(item =>
-        item.id === itemId ? { ...item, priority } : item
-      );
-      const updatedStats = calculateStats(updatedItems);
-
-      set({
-        items: updatedItems,
-        stats: updatedStats,
-        isLoading: false
-      });
+      set({ isLoading: false });
+      toast.error('Failed to update item priority');
     }
   },
 
@@ -486,11 +404,11 @@
       trackWishlistEvent('clear');
       wishlistAnalytics.trackWishlistEvent('clear');
     } catch (error) {
-      console.error('Failed to clear wishlist:', error);
-      set({ 
-        isLoading: false,
-        error: error instanceof Error ? error.message : 'Failed to clear wishlist' 
-      });
+      set({
+        isLoading: false,
+        error: error instanceof Error ? error.message : 'Failed to clear wishlist'
+      });
+      toast.error('Failed to clear wishlist');
     }
   },
 
@@ -505,7 +423,7 @@
 
   generateShareLink: async () => {
     const state = get();
-    
+
     if (state.items.length === 0) {
       throw new Error('Cannot share empty wishlist');
     }
@@ -523,10 +441,10 @@
     localStorage.setItem('wishlist_shares', JSON.stringify(existingShares));
 
     const shareUrl = `${window.location.origin}/wishlist/shared/${shareCode}`;
-    
+
     trackWishlistEvent('share', undefined, { shareCode, itemCount: state.items.length });
     wishlistAnalytics.trackWishlistEvent('share', undefined, { shareCode, itemCount: state.items.length });
-    
+
     return shareUrl;
   },
 
@@ -536,11 +454,15 @@
       const shareData = existingShares.find((share: { shareCode: string }) => share.shareCode === shareCode);
 
       if (!shareData) {
-        throw new Error('Share code not found');
+        set({ error: 'Share code not found' });
+        toast.error('Share code not found');
+        return false;
       }
 
       if (shareData.expiresAt && Date.now() > shareData.expiresAt) {
-        throw new Error('Share link has expired');
+        set({ error: 'Share link has expired' });
+        toast.error('Share link has expired');
+        return false;
       }
 
       const state = get();
@@ -550,6 +472,7 @@
 
       if (newItems.length === 0) {
         set({ error: 'All items from shared wishlist are already in your wishlist' });
+        toast.error('All items from shared wishlist are already in your wishlist');
         return false;
       }
 
@@ -571,9 +494,11 @@
       trackWishlistEvent('import', undefined, { shareCode, importedCount: itemsToAdd.length });
       wishlistAnalytics.trackWishlistEvent('import', undefined, { shareCode, importedCount: itemsToAdd.length });
 
+      toast.success(`Imported ${itemsToAdd.length} items from shared wishlist`);
       return true;
     } catch (error) {
       set({ error: (error as Error).message });
+      toast.error('Failed to import wishlist');
       return false;
     }
   },
@@ -612,28 +537,8 @@
         isLoading: false
       });
     } catch (error) {
-      console.error('Failed to set price alert:', error);
-      
-      const updatedItems = state.items.map(item => {
-        if (item.id === itemId) {
-          const fullPriceAlert: PriceAlert = {
-            id: crypto.randomUUID(),
-            itemId,
-            targetPrice,
-            currentPrice: item.price,
-            isActive: true,
-            createdAt: Date.now(),
-            notificationSent: false
-          };
-          return { ...item, priceAlert: fullPriceAlert };
-        }
-        return item;
-      });
-
-      set({
-        items: updatedItems,
-        isLoading: false
-      });
+      set({ isLoading: false });
+      toast.error('Failed to set price alert');
     }
   },
 
@@ -658,21 +563,8 @@
         isLoading: false
       });
     } catch (error) {
-      console.error('Failed to remove price alert:', error);
-      
-      const updatedItems = state.items.map(item => {
-        if (item.id === itemId) {
-          // eslint-disable-next-line @typescript-eslint/no-unused-vars
-          const { priceAlert, ...itemWithoutAlert } = item;
-          return itemWithoutAlert;
-        }
-        return item;
-      });
-
-      set({
-        items: updatedItems,
-        isLoading: false
-      });
+      set({ isLoading: false });
+      toast.error('Failed to remove price alert');
     }
   },
 
@@ -686,7 +578,7 @@
 
   sortItems: (sortBy) => {
     const items = [...get().items];
-    
+
     switch (sortBy) {
       case 'name': {
         return items.sort((a, b) => a.name.localeCompare(b.name));
