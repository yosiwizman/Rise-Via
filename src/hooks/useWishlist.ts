--- conflicted
+++ resolved
@@ -1,51 +1,8 @@
-<<<<<<< HEAD
-import { useState, useEffect } from 'react'
-import { wishlistService } from '../services/wishlistService'
-import { authService } from '../services/authService'
-import productsData from '../data/products.json'
-
-export const useWishlist = () => {
-  const [wishlistItems, setWishlistItems] = useState<string[]>([])
-  const [loading, setLoading] = useState(false)
-  const [error, setError] = useState<string | null>(null)
-
-  useEffect(() => {
-    migrateLocalStorageWishlist()
-    loadWishlist()
-    
-    const authStateChange = authService.onAuthStateChange(async (event, session) => {
-      if (event === 'SIGNED_IN' && session?.user) {
-        await wishlistService.migrateSessionWishlist(session.user.id)
-        loadWishlist()
-      } else if (event === 'SIGNED_OUT') {
-        loadWishlist()
-      }
-    })
-    
-    return () => {
-      if (authStateChange && typeof authStateChange.then === 'function') {
-        authStateChange.then(res => res.data.subscription.unsubscribe());
-      }
-    }
-  }, [])
-
-  const migrateLocalStorageWishlist = async () => {
-    const localWishlist = localStorage.getItem('risevia-wishlist')
-    if (localWishlist) {
-      try {
-        const { state } = JSON.parse(localWishlist)
-        if (state?.items && Array.isArray(state.items)) {
-          for (const item of state.items) {
-            const productId = item.id || item.name
-            if (productId) {
-              await wishlistService.addToWishlist(productId)
-            }
-=======
 import { create } from 'zustand';
 import { WishlistStore, WishlistItem, WishlistStats, PriceAlert } from '../types/wishlist';
 import { SecurityUtils } from '../utils/security';
 import { wishlistAnalytics } from '../analytics/wishlistAnalytics';
-import { wishlistDb } from '../lib/neon';
+import { sql } from '../lib/neon';
 
 interface DbItem {
   id: string;
@@ -63,7 +20,6 @@
   created_at: string;
 }
 
-
 const initialStats: WishlistStats = {
   totalItems: 0,
   totalValue: 0,
@@ -125,6 +81,63 @@
   };
 };
 
+function calculateStats(items: WishlistItem[]): WishlistStats {
+  const totalItems = items.length;
+  const totalValue = items.reduce((sum, item) => sum + item.price, 0);
+  const averagePrice = totalItems > 0 ? totalValue / totalItems : 0;
+  
+  const categoryCounts: Record<string, number> = {};
+  const priorityCounts = { low: 0, medium: 0, high: 0 };
+  
+  items.forEach(item => {
+    categoryCounts[item.category] = (categoryCounts[item.category] || 0) + 1;
+    priorityCounts[item.priority]++;
+  });
+
+  return {
+    totalItems,
+    totalValue,
+    averagePrice,
+    categoryCounts,
+    priorityCounts,
+    dateCreated: Date.now(),
+    lastUpdated: Date.now()
+  };
+}
+
+function trackWishlistEvent(
+  action: 'add' | 'remove' | 'clear' | 'share' | 'import',
+  item?: WishlistItem,
+  metadata?: Record<string, any>
+) {
+  if (typeof window !== 'undefined' && 'gtag' in window) {
+    (window as any).gtag('event', `wishlist_${action}`, {
+      event_category: 'wishlist',
+      event_label: item?.name || 'bulk_action',
+      value: item?.price || 0,
+      ...metadata
+    });
+  }
+
+  const analyticsData = {
+    action,
+    timestamp: Date.now(),
+    itemName: item?.name,
+    itemPrice: item?.price,
+    itemCategory: item?.category,
+    ...metadata
+  };
+
+  const existingAnalytics = JSON.parse(localStorage.getItem('wishlist_analytics') || '[]');
+  existingAnalytics.push(analyticsData);
+  
+  if (existingAnalytics.length > 1000) {
+    existingAnalytics.splice(0, existingAnalytics.length - 1000);
+  }
+  
+  localStorage.setItem('wishlist_analytics', JSON.stringify(existingAnalytics));
+}
+
 export const useWishlist = create<WishlistStore>()((set, get) => ({
   items: [],
   stats: initialStats,
@@ -142,22 +155,28 @@
     try {
       const sessionToken = state.sessionToken;
       
-      const { data: sessionData, error: sessionError } = await wishlistDb.getSession(sessionToken);
+      const sessionData = await sql`SELECT * FROM wishlist_sessions WHERE session_token = ${sessionToken}`;
       
       let finalSessionData = sessionData;
-      if (sessionError || !sessionData || sessionData.length === 0) {
-        const { data: newSession, error: createError } = await wishlistDb.createSession(sessionToken);
-        if (createError) throw createError;
+      if (!sessionData || sessionData.length === 0) {
+        const newSession = await sql`
+          INSERT INTO wishlist_sessions (session_token, created_at) 
+          VALUES (${sessionToken}, NOW()) 
+          RETURNING *
+        `;
         finalSessionData = newSession;
       }
 
       const sessionId = finalSessionData?.[0]?.id;
       if (!sessionId) throw new Error('Failed to get session ID');
 
-      const { data: itemsData, error: itemsError } = await wishlistDb.getItems(sessionId);
-      if (itemsError) throw itemsError;
-
-      const items = itemsData ? (itemsData as DbItem[]).map(mapDbItemToWishlistItem) : [];
+      const itemsData = await sql`
+        SELECT * FROM wishlist_items 
+        WHERE session_id = ${sessionId}
+        ORDER BY created_at DESC
+      `;
+
+      const items = itemsData ? (itemsData as any[]).map(mapDbItemToWishlistItem) : [];
 
       set({
         sessionId,
@@ -201,16 +220,20 @@
         );
         
         if (!existingItem) {
-          await wishlistDb.addItem(state.sessionId, {
-            ...item,
-            product_id: item.id
-          });
+          await sql`
+            INSERT INTO wishlist_items (session_id, product_id, name, price, image, category, priority)
+            VALUES (${state.sessionId}, ${item.id}, ${item.name}, ${item.price}, ${item.image || ''}, ${item.category}, 'medium')
+          `;
         }
       }
 
-      const { data: itemsData, error } = await wishlistDb.getItems(state.sessionId);
-      if (!error && itemsData) {
-        const items = (itemsData as DbItem[]).map(mapDbItemToWishlistItem);
+      const itemsData = await sql`
+        SELECT * FROM wishlist_items 
+        WHERE session_id = ${state.sessionId}
+        ORDER BY created_at DESC
+      `;
+      if (itemsData) {
+        const items = (itemsData as any[]).map(mapDbItemToWishlistItem);
         set({
           items,
           stats: calculateStats(items)
@@ -224,98 +247,81 @@
   },
 
   addToWishlist: async (itemData) => {
-        console.log('🔵 addToWishlist called with:', itemData);
-        const state = get();
-        
-        console.log('🔵 Checking rate limit...');
-        if (!SecurityUtils.checkRateLimit('wishlist_add', 20, 60000)) {
-          console.log('❌ Rate limit exceeded');
-          set({ error: 'Too many requests. Please wait before adding more items.' });
-          return;
-        }
-        console.log('✅ Rate limit check passed');
-
-        console.log('🔵 Sanitizing inputs...');
-        const sanitizedName = SecurityUtils.sanitizeInput(itemData.name);
-        const sanitizedCategory = SecurityUtils.sanitizeInput(itemData.category);
-        console.log('✅ Inputs sanitized');
-
-        const newItem: WishlistItem = {
-          ...itemData,
-          id: crypto.randomUUID(),
-          name: sanitizedName,
-          category: sanitizedCategory,
-          dateAdded: Date.now(),
-          priority: 'medium'
-        };
-
-        console.log('🔵 Checking for duplicate items...');
-        if (state.items.some(item => item.name === newItem.name)) {
-          console.log('❌ Item already in wishlist');
-          set({ error: 'Item already in wishlist' });
-          return;
-        }
-        console.log('✅ No duplicate found');
-
-        if (!state.sessionId) {
-          await get().initializeSession();
-        }
-
-        const currentState = get();
-        if (!currentState.sessionId) {
-          set({ error: 'Failed to initialize session' });
-          return;
-        }
-
-        set({ isLoading: true, error: null });
-
-        try {
-          console.debug('🔄 Adding item to Neon database:', { sessionId: currentState.sessionId, item: newItem });
-          const { error: dbError } = await wishlistDb.addItem(currentState.sessionId, {
-            product_id: newItem.id,
-            name: newItem.name,
-            price: newItem.price,
-            image: newItem.image || '',
-            category: newItem.category,
-            thcContent: newItem.thcContent,
-            cbdContent: newItem.cbdContent,
-            effects: newItem.effects,
-            priority: newItem.priority
-          });
-
-          if (dbError) {
-            console.error('❌ Database error adding item:', dbError);
-            throw dbError;
-          }
-
-          console.debug('✅ Item successfully added to database');
-
-          const updatedItems = [...currentState.items, newItem];
-          const updatedStats = calculateStats(updatedItems);
-
-          set({
-            items: updatedItems,
-            stats: updatedStats,
-            isLoading: false,
-            error: null
-          });
-
-          if (typeof window !== 'undefined' && window.dispatchEvent) {
-            window.dispatchEvent(new CustomEvent('wishlist-item-added', {
-              detail: { name: newItem.name }
-            }));
-          }
-
-          trackWishlistEvent('add', newItem);
-          wishlistAnalytics.trackWishlistEvent('add', newItem);
-        } catch (error) {
-          console.error('❌ Failed to add item to wishlist:', error);
-          set({ 
-            isLoading: false,
-            error: error instanceof Error ? error.message : 'Failed to add item to wishlist' 
-          });
-        }
-      },
+    const state = get();
+    
+    if (!SecurityUtils.checkRateLimit('wishlist_add', 20, 60000)) {
+      set({ error: 'Too many requests. Please wait before adding more items.' });
+      return;
+    }
+
+    const sanitizedName = SecurityUtils.sanitizeInput(itemData.name);
+    const sanitizedCategory = SecurityUtils.sanitizeInput(itemData.category);
+
+    const newItem: WishlistItem = {
+      ...itemData,
+      id: crypto.randomUUID(),
+      name: sanitizedName,
+      category: sanitizedCategory,
+      dateAdded: Date.now(),
+      priority: 'medium'
+    };
+
+    if (state.items.some(item => item.name === newItem.name)) {
+      set({ error: 'Item already in wishlist' });
+      return;
+    }
+
+    if (!state.sessionId) {
+      await get().initializeSession();
+    }
+
+    const currentState = get();
+    if (!currentState.sessionId) {
+      set({ error: 'Failed to initialize session' });
+      return;
+    }
+
+    set({ isLoading: true, error: null });
+
+    try {
+      await sql`
+        INSERT INTO wishlist_items (
+          session_id, product_id, name, price, image, category, 
+          thc_content, cbd_content, effects, priority
+        )
+        VALUES (
+          ${currentState.sessionId}, ${newItem.id}, ${newItem.name}, ${newItem.price}, 
+          ${newItem.image || ''}, ${newItem.category}, ${newItem.thcContent || null}, 
+          ${newItem.cbdContent || null}, ${JSON.stringify(newItem.effects || [])}, ${newItem.priority}
+        )
+      `;
+
+      const updatedItems = [...currentState.items, newItem];
+      const updatedStats = calculateStats(updatedItems);
+
+      set({
+        items: updatedItems,
+        stats: updatedStats,
+        isLoading: false,
+        error: null
+      });
+
+      if (typeof window !== 'undefined' && window.dispatchEvent) {
+        window.dispatchEvent(new CustomEvent('wishlist-item-added', {
+          detail: { name: newItem.name }
+        }));
+      }
+
+      trackWishlistEvent('add', newItem);
+      wishlistAnalytics.trackWishlistEvent('add', newItem);
+    } catch (error) {
+      console.error('Failed to add item to wishlist:', error);
+      set({ 
+        isLoading: false,
+        error: error instanceof Error ? error.message : 'Failed to add item to wishlist' 
+      });
+    }
+  },
 
   removeFromWishlist: async (itemId) => {
     const state = get();
@@ -326,8 +332,7 @@
     set({ isLoading: true, error: null });
 
     try {
-      const { error } = await wishlistDb.removeItem(itemId);
-      if (error) throw error;
+      await sql`DELETE FROM wishlist_items WHERE id = ${itemId}`;
 
       const updatedItems = state.items.filter(item => item.id !== itemId);
       const updatedStats = calculateStats(updatedItems);
@@ -349,25 +354,10 @@
       wishlistAnalytics.trackWishlistEvent('remove', itemToRemove);
     } catch (error) {
       console.error('Failed to remove item from wishlist:', error);
-      
-      const updatedItems = state.items.filter(item => item.id !== itemId);
-      const updatedStats = calculateStats(updatedItems);
-
-      set({
-        items: updatedItems,
-        stats: updatedStats,
+      set({ 
         isLoading: false,
-        error: null
-      });
-
-      if (typeof window !== 'undefined' && window.dispatchEvent) {
-        window.dispatchEvent(new CustomEvent('wishlist-item-removed', {
-          detail: { name: itemToRemove.name }
-        }));
-      }
-
-      trackWishlistEvent('remove', itemToRemove);
-      wishlistAnalytics.trackWishlistEvent('remove', itemToRemove);
+        error: error instanceof Error ? error.message : 'Failed to remove item from wishlist' 
+      });
     }
   },
 
@@ -376,8 +366,7 @@
     set({ isLoading: true, error: null });
 
     try {
-      const { error } = await wishlistDb.updateItem(itemId, { priority });
-      if (error) throw error;
+      await sql`UPDATE wishlist_items SET priority = ${priority} WHERE id = ${itemId}`;
 
       const updatedItems = state.items.map(item =>
         item.id === itemId ? { ...item, priority } : item
@@ -412,8 +401,7 @@
     set({ isLoading: true, error: null });
 
     try {
-      const { error } = await wishlistDb.clearItems(state.sessionId);
-      if (error) throw error;
+      await sql`DELETE FROM wishlist_items WHERE session_id = ${state.sessionId}`;
 
       set({
         items: [],
@@ -426,119 +414,96 @@
       wishlistAnalytics.trackWishlistEvent('clear');
     } catch (error) {
       console.error('Failed to clear wishlist:', error);
-      
-      set({
-        items: [],
-        stats: { ...initialStats, dateCreated: Date.now() },
+      set({ 
         isLoading: false,
+        error: error instanceof Error ? error.message : 'Failed to clear wishlist' 
+      });
+    }
+  },
+
+  isInWishlist: (itemId) => {
+    const state = get();
+    return state.items.some(item => item.id === itemId || item.name === itemId);
+  },
+
+  getWishlistCount: () => {
+    return get().items.length;
+  },
+
+  generateShareLink: async () => {
+    const state = get();
+    
+    if (state.items.length === 0) {
+      throw new Error('Cannot share empty wishlist');
+    }
+
+    const shareCode = crypto.randomUUID();
+    const shareData = {
+      items: state.items,
+      shareCode,
+      createdAt: Date.now(),
+      expiresAt: Date.now() + (7 * 24 * 60 * 60 * 1000) // 7 days
+    };
+
+    const existingShares = JSON.parse(localStorage.getItem('wishlist_shares') || '[]');
+    existingShares.push(shareData);
+    localStorage.setItem('wishlist_shares', JSON.stringify(existingShares));
+
+    const shareUrl = `${window.location.origin}/wishlist/shared/${shareCode}`;
+    
+    trackWishlistEvent('share', undefined, { shareCode, itemCount: state.items.length });
+    wishlistAnalytics.trackWishlistEvent('share', undefined, { shareCode, itemCount: state.items.length });
+    
+    return shareUrl;
+  },
+
+  importWishlist: async (shareCode) => {
+    try {
+      const existingShares = JSON.parse(localStorage.getItem('wishlist_shares') || '[]');
+      const shareData = existingShares.find((share: { shareCode: string }) => share.shareCode === shareCode);
+
+      if (!shareData) {
+        throw new Error('Share code not found');
+      }
+
+      if (shareData.expiresAt && Date.now() > shareData.expiresAt) {
+        throw new Error('Share link has expired');
+      }
+
+      const state = get();
+      const newItems = shareData.items.filter((sharedItem: WishlistItem) =>
+        !state.items.some(existingItem => existingItem.name === sharedItem.name)
+      );
+
+      if (newItems.length === 0) {
+        set({ error: 'All items from shared wishlist are already in your wishlist' });
+        return false;
+      }
+
+      const itemsToAdd = newItems.map((item: WishlistItem) => ({
+        ...item,
+        id: crypto.randomUUID(),
+        dateAdded: Date.now()
+      }));
+
+      const updatedItems = [...state.items, ...itemsToAdd];
+      const updatedStats = calculateStats(updatedItems);
+
+      set({
+        items: updatedItems,
+        stats: updatedStats,
         error: null
       });
 
-      trackWishlistEvent('clear');
-      wishlistAnalytics.trackWishlistEvent('clear');
-    }
-  },
-
-      isInWishlist: (itemId) => {
-        const state = get();
-        return state.items.some(item => item.id === itemId || item.name === itemId);
-      },
-
-      getWishlistCount: () => {
-        return get().items.length;
-      },
-
-      generateShareLink: async () => {
-        const state = get();
-        
-        if (state.items.length === 0) {
-          throw new Error('Cannot share empty wishlist');
-        }
-
-        const shareCode = crypto.randomUUID();
-        const shareData = {
-          items: state.items,
-          shareCode,
-          createdAt: Date.now(),
-          expiresAt: Date.now() + (7 * 24 * 60 * 60 * 1000) // 7 days
-        };
-
-        const existingShares = JSON.parse(localStorage.getItem('wishlist_shares') || '[]');
-        existingShares.push(shareData);
-        localStorage.setItem('wishlist_shares', JSON.stringify(existingShares));
-
-        const shareUrl = `${window.location.origin}/wishlist/shared/${shareCode}`;
-        
-        trackWishlistEvent('share', undefined, { shareCode, itemCount: state.items.length });
-        wishlistAnalytics.trackWishlistEvent('share', undefined, { shareCode, itemCount: state.items.length });
-        
-        return shareUrl;
-      },
-
-      importWishlist: async (shareCode) => {
-        try {
-          const existingShares = JSON.parse(localStorage.getItem('wishlist_shares') || '[]');
-          const shareData = existingShares.find((share: { shareCode: string }) => share.shareCode === shareCode);
-
-          if (!shareData) {
-            throw new Error('Share code not found');
-          }
-
-          if (shareData.expiresAt && Date.now() > shareData.expiresAt) {
-            throw new Error('Share link has expired');
-          }
-
-          const state = get();
-          const newItems = shareData.items.filter((sharedItem: WishlistItem) =>
-            !state.items.some(existingItem => existingItem.name === sharedItem.name)
-          );
-
-          if (newItems.length === 0) {
-            set({ error: 'All items from shared wishlist are already in your wishlist' });
-            return false;
->>>>>>> 905b8cce
-          }
-          localStorage.removeItem('risevia-wishlist')
-          console.log('✅ Wishlist migrated to database')
-        }
-<<<<<<< HEAD
-      } catch (error) {
-        console.error('Migration failed:', error)
-      }
-    }
-  }
-
-  const loadWishlist = async () => {
-    setLoading(true)
-    const { data, error } = await wishlistService.getWishlist()
-    if (error) {
-      setError(typeof error === 'string' ? error : 'An error occurred')
-    } else {
-      setWishlistItems(data || [])
-    }
-    setLoading(false)
-  }
-
-  const addToWishlist = async (item: any) => {
-    const productId = item.id
-    const { error } = await wishlistService.addToWishlist(productId)
-    if (!error) {
-      await loadWishlist()
-    } else {
-      setError(typeof error === 'string' ? error : 'An error occurred')
-    }
-  }
-
-  const removeFromWishlist = async (itemId: string) => {
-    const { error } = await wishlistService.removeFromWishlist(itemId)
-    if (!error) {
-      await loadWishlist()
-    } else {
-      setError(typeof error === 'string' ? error : 'An error occurred')
-    }
-  }
-=======
-      },
+      trackWishlistEvent('import', undefined, { shareCode, importedCount: itemsToAdd.length });
+      wishlistAnalytics.trackWishlistEvent('import', undefined, { shareCode, importedCount: itemsToAdd.length });
+
+      return true;
+    } catch (error) {
+      set({ error: (error as Error).message });
+      return false;
+    }
+  },
 
   setPriceAlert: async (itemId, targetPrice) => {
     const state = get();
@@ -551,8 +516,7 @@
     set({ isLoading: true, error: null });
 
     try {
-      const { error } = await wishlistDb.updateItem(itemId, { price_alert: priceAlert });
-      if (error) throw error;
+      await sql`UPDATE wishlist_items SET price_alert = ${JSON.stringify(priceAlert)} WHERE id = ${itemId}`;
 
       const updatedItems = state.items.map(item => {
         if (item.id === itemId) {
@@ -605,8 +569,7 @@
     set({ isLoading: true, error: null });
 
     try {
-      const { error } = await wishlistDb.updateItem(itemId, { price_alert: null });
-      if (error) throw error;
+      await sql`UPDATE wishlist_items SET price_alert = NULL WHERE id = ${itemId}`;
 
       const updatedItems = state.items.map(item => {
         if (item.id === itemId) {
@@ -639,129 +602,34 @@
       });
     }
   },
->>>>>>> 905b8cce
-
-  const isInWishlist = (itemId: string) => {
-    return wishlistItems.includes(itemId)
+
+  getItemsByCategory: (category) => {
+    return get().items.filter(item => item.category === category);
+  },
+
+  getItemsByPriority: (priority) => {
+    return get().items.filter(item => item.priority === priority);
+  },
+
+  sortItems: (sortBy) => {
+    const items = [...get().items];
+    
+    switch (sortBy) {
+      case 'name': {
+        return items.sort((a, b) => a.name.localeCompare(b.name));
+      }
+      case 'price': {
+        return items.sort((a, b) => b.price - a.price);
+      }
+      case 'dateAdded': {
+        return items.sort((a, b) => b.dateAdded - a.dateAdded);
+      }
+      case 'priority': {
+        const priorityOrder = { high: 3, medium: 2, low: 1 };
+        return items.sort((a, b) => priorityOrder[b.priority] - priorityOrder[a.priority]);
+      }
+      default:
+        return items;
+    }
   }
-
-  const getWishlistCount = () => {
-    return wishlistItems.length
-  }
-
-<<<<<<< HEAD
-  const items = wishlistItems.map(productId => {
-    const product = productsData.products.find(p => p.id === productId)
-    if (product) {
-      return {
-        id: product.id,
-        name: product.name,
-        price: product.price,
-        image: product.images[0],
-        category: product.category,
-        effects: product.effects,
-        dateAdded: Date.now(),
-        priority: 'medium' as const
-      }
-    }
-    return null
-  }).filter(Boolean)
-
-  const stats = {
-    totalItems: items.length,
-    totalValue: items.reduce((sum, item) => sum + (item?.price || 0), 0),
-    averagePrice: items.length > 0 ? items.reduce((sum, item) => sum + (item?.price || 0), 0) / items.length : 0,
-    categoryCounts: {},
-    priorityCounts: { low: 0, medium: items.length, high: 0 },
-    dateCreated: Date.now(),
-    lastUpdated: Date.now()
-=======
-      sortItems: (sortBy) => {
-        const items = [...get().items];
-        
-        switch (sortBy) {
-          case 'name': {
-            return items.sort((a, b) => a.name.localeCompare(b.name));
-          }
-          case 'price': {
-            return items.sort((a, b) => b.price - a.price);
-          }
-          case 'dateAdded': {
-            return items.sort((a, b) => b.dateAdded - a.dateAdded);
-          }
-          case 'priority': {
-            const priorityOrder = { high: 3, medium: 2, low: 1 };
-            return items.sort((a, b) => priorityOrder[b.priority] - priorityOrder[a.priority]);
-          }
-          default:
-            return items;
-        }
-      }
-}));
-
-function calculateStats(items: WishlistItem[]): WishlistStats {
-  const totalItems = items.length;
-  const totalValue = items.reduce((sum, item) => sum + item.price, 0);
-  const averagePrice = totalItems > 0 ? totalValue / totalItems : 0;
-
-  const categoryCounts = items.reduce((counts, item) => {
-    counts[item.category] = (counts[item.category] || 0) + 1;
-    return counts;
-  }, {} as Record<string, number>);
-
-  const priorityCounts = items.reduce((counts, item) => {
-    counts[item.priority] = (counts[item.priority] || 0) + 1;
-    return counts;
-  }, { low: 0, medium: 0, high: 0 });
-
-  return {
-    totalItems,
-    totalValue,
-    averagePrice,
-    categoryCounts,
-    priorityCounts,
-    dateCreated: Date.now(),
-    lastUpdated: Date.now()
-  };
-}
-
-function trackWishlistEvent(
-  action: 'add' | 'remove' | 'share' | 'import' | 'clear',
-  item?: WishlistItem,
-  metadata?: Record<string, string | number>
-) {
-  if (typeof window !== 'undefined' && 'gtag' in window) {
-    (window as { gtag: (...args: unknown[]) => void }).gtag('event', `wishlist_${action}`, {
-      event_category: 'wishlist',
-      event_label: item?.name || 'bulk_action',
-      value: item?.price || 0,
-      ...metadata
-    });
->>>>>>> 905b8cce
-  }
-
-  return {
-    items,
-    stats,
-    isLoading: loading,
-    error,
-    addToWishlist,
-    removeFromWishlist,
-    isInWishlist,
-    getWishlistCount,
-    updateItemPriority: () => {},
-    clearWishlist: async () => {
-      for (const productId of wishlistItems) {
-        await wishlistService.removeFromWishlist(productId)
-      }
-      await loadWishlist()
-    },
-    generateShareLink: async () => { throw new Error('Sharing not implemented in core version') },
-    importWishlist: async () => false,
-    setPriceAlert: () => {},
-    removePriceAlert: () => {},
-    getItemsByCategory: () => [],
-    getItemsByPriority: () => [],
-    sortItems: () => items
-  }
-}+}));