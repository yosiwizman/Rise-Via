import { motion } from 'framer-motion';
import { Play, Shield, Award, ChevronRight, Star } from 'lucide-react';
import { Button } from '../components/ui/button';
import { Card, CardContent, CardHeader, CardTitle } from '../components/ui/card';
import { Badge } from '../components/ui/badge';
import { Carousel, CarouselContent, CarouselItem, CarouselNext, CarouselPrevious } from '../components/ui/carousel';
import { SEOHead } from '../components/SEOHead';
import strainsData from '../data/strains.json';

interface HomePageProps {
  onNavigate: (page: string) => void;
}

export const HomePage = ({ onNavigate }: HomePageProps) => {
  const featuredStrains = strainsData.slice(0, 3);

  return (
    <div className="min-h-screen bg-gradient-to-br from-purple-100 via-white to-teal-50">
      <SEOHead
        title="Premium THCA Cannabis Products"
        description="Discover RiseViA's premium THCA cannabis products. Lab-tested, federally compliant, and naturally elevated wellness solutions. Explore our curated selection of high-potency strains."
        canonical="https://risevia.com"
      />
      {/* Hero Section with Video Background */}
      <section className="relative h-screen flex items-center justify-center overflow-hidden">
        {/* Video Background */}
        <video
          autoPlay
          muted
          loop
          playsInline
<<<<<<< HEAD
          className="absolute inset-0 w-full h-full object-contain object-center z-0 bg-black"
=======
          poster="https://res.cloudinary.com/dcegcrkbw/image/upload/v1734100281/hero-poster.jpg"
          className="absolute inset-0 w-full h-full object-cover z-0"
>>>>>>> 5b32286d
          onLoadedData={() => console.log('✅ Video loaded successfully!')}
          onError={(e) => {
            console.error('Video error, showing fallback image:', e);
            const video = e.currentTarget;
            video.style.display = 'none';
            const img = document.createElement('img');
            img.src = 'https://res.cloudinary.com/dcegcrkbw/image/upload/v1734100281/hero-poster.jpg';
            img.className = 'absolute inset-0 w-full h-full object-cover z-0';
            video.parentNode?.appendChild(img);
          }}
        >
          <source src="https://res.cloudinary.com/dq6ddlsjq/video/upload/v1754348759/YOU_ARE_THE_ONE_lyi5ay.mp4" type="video/mp4" />
          Your browser does not support the video tag.
        </video>

        {/* Video Overlay */}
        <div className="absolute inset-0 bg-black/30 z-1"></div>

        <div className="absolute bottom-16 left-4 right-4 md:bottom-20 md:left-8 md:right-auto text-left z-10 max-w-md mx-auto md:mx-0">
          <motion.div
            initial={{ scale: 0.8, x: -50 }}
            animate={{ scale: 1, x: 0 }}
            transition={{ delay: 0.2, duration: 0.6 }}
            className="mb-6 md:mb-8"
          >
            <h1 className="text-4xl sm:text-5xl md:text-7xl font-bold gradient-text mb-4 text-center md:text-left">
              RiseViA
            </h1>
          </motion.div>
          
          <motion.p
            initial={{ opacity: 0, x: -30 }}
            animate={{ opacity: 1, x: 0 }}
            transition={{ delay: 0.4, duration: 0.6 }}
            className="text-base sm:text-lg md:text-xl text-gray-300 mb-6 md:mb-8 leading-relaxed text-center md:text-left"
          >
            Premium THCA Cannabis Products<br />
            <span className="text-risevia-teal">Lab-Tested • Legal • Delivered</span>
          </motion.p>
          
          <motion.div
            initial={{ opacity: 0, x: -30 }}
            animate={{ opacity: 1, x: 0 }}
            transition={{ delay: 0.6, duration: 0.6 }}
            className="text-center md:text-left"
          >
            <Button
              onClick={() => onNavigate('shop')}
              size="lg"
              className="neon-glow bg-gradient-to-r from-risevia-purple to-risevia-teal hover:from-risevia-teal hover:to-risevia-purple text-white font-semibold px-6 sm:px-8 py-3 sm:py-4 text-base sm:text-lg rounded-2xl touch-manipulation"
            >
              Explore Strains
              <ChevronRight className="ml-2 w-4 h-4 sm:w-5 sm:h-5" />
            </Button>
          </motion.div>
        </div>

        {/* Scroll Indicator */}
        <motion.div
          initial={{ opacity: 0 }}
          animate={{ opacity: 1 }}
          transition={{ delay: 1, duration: 0.6 }}
          className="absolute bottom-8 left-1/2 transform -translate-x-1/2"
        >
          <div className="w-6 h-10 border-2 border-risevia-teal rounded-full flex justify-center">
            <div className="w-1 h-3 bg-risevia-teal rounded-full mt-2 animate-bounce" />
          </div>
        </motion.div>
      </section>

      {/* About Us Section */}
      <section className="py-20 px-4">
        <div className="max-w-7xl mx-auto">
          <motion.div
            initial={{ opacity: 0, y: 50 }}
            whileInView={{ opacity: 1, y: 0 }}
            viewport={{ once: true }}
            transition={{ duration: 0.6 }}
            className="text-center mb-16"
          >
            <h2 className="text-4xl md:text-5xl font-bold gradient-text mb-6">
              About RiseViA
            </h2>
            <p className="text-xl text-risevia-charcoal dark:text-gray-300 max-w-3xl mx-auto leading-relaxed">
              We're dedicated to providing premium THCA products that elevate your wellness journey. 
              Every strain is carefully cultivated, lab-tested for purity, and delivered with complete 
              transparency and compliance.
            </p>
          </motion.div>

          <div className="grid grid-cols-1 md:grid-cols-3 gap-8">
            {[
              {
                icon: <Shield className="w-8 h-8" />,
                title: "Lab Tested",
                description: "Every batch is third-party tested for potency, pesticides, and heavy metals"
              },
              {
                icon: <Award className="w-8 h-8" />,
                title: "Premium Quality",
                description: "Hand-selected strains with exceptional THCA potency and terpene profiles"
              },
              {
                icon: <Star className="w-8 h-8" />,
                title: "Compliant",
                description: "Fully compliant with federal regulations, containing less than 0.3% Delta-9 THC"
              }
            ].map((feature, index) => (
              <motion.div
                key={index}
                initial={{ opacity: 0, y: 30 }}
                whileInView={{ opacity: 1, y: 0 }}
                viewport={{ once: true }}
                transition={{ delay: index * 0.2, duration: 0.6 }}
              >
                <Card className="card-light border-gray-200 hover:border-risevia-teal/40 transition-all duration-300">
                  <CardHeader className="text-center">
                    <div className="mx-auto mb-4 w-16 h-16 bg-gradient-to-r from-risevia-purple to-risevia-teal rounded-full flex items-center justify-center text-white">
                      {feature.icon}
                    </div>
                    <CardTitle className="text-xl text-risevia-black dark:text-gray-100">{feature.title}</CardTitle>
                  </CardHeader>
                  <CardContent>
                    <p className="text-risevia-charcoal dark:text-gray-300 text-center">{feature.description}</p>
                  </CardContent>
                </Card>
              </motion.div>
            ))}
          </div>
        </div>
      </section>

      {/* What is THCA Section */}
      <section className="py-20 px-4 bg-gray-50">
        <div className="max-w-7xl mx-auto">
          <div className="grid grid-cols-1 lg:grid-cols-2 gap-12 items-center">
            <motion.div
              initial={{ opacity: 0, x: -50 }}
              whileInView={{ opacity: 1, x: 0 }}
              viewport={{ once: true }}
              transition={{ duration: 0.6 }}
            >
              <h2 className="text-4xl md:text-5xl font-bold gradient-text mb-6">
                What is THCA?
              </h2>
              <div className="space-y-4 text-risevia-charcoal dark:text-gray-300">
                <p className="text-lg leading-relaxed">
                  THCA (Tetrahydrocannabinolic Acid) is the non-psychoactive precursor to THC found in raw cannabis. 
                  Unlike THC, THCA doesn't produce intoxicating effects in its natural state.
                </p>
                <p className="text-lg leading-relaxed">
                  When heated through smoking, vaping, or cooking, THCA converts to THC through a process called 
                  decarboxylation. This makes THCA products federally compliant while maintaining potency potential.
                </p>
                <p className="text-lg leading-relaxed">
                  Our THCA products contain less than 0.3% Delta-9 THC, meeting federal compliance standards 
                  while offering high THCA percentages for those seeking premium cannabis experiences.
                </p>
              </div>
              <Button
                onClick={() => onNavigate('learn')}
                variant="outline"
                className="mt-6 border-risevia-teal text-risevia-teal hover:bg-risevia-teal hover:text-white"
              >
                Learn More
              </Button>
            </motion.div>

            <motion.div
              initial={{ opacity: 0, x: 50 }}
              whileInView={{ opacity: 1, x: 0 }}
              viewport={{ once: true }}
              transition={{ duration: 0.6 }}
              className="relative"
            >
              <div className="aspect-square bg-gradient-to-br from-risevia-purple/20 to-risevia-teal/20 rounded-3xl p-8 flex items-center justify-center">
                <div className="text-center">
                  <div className="text-6xl font-bold gradient-text mb-4">THCA</div>
                  <div className="text-2xl text-risevia-charcoal dark:text-gray-300 mb-2">Non-Psychoactive</div>
                  <div className="text-lg text-risevia-charcoal/70">Until Heated</div>
                  <div className="mt-6 flex justify-center">
                    <Play className="w-16 h-16 text-risevia-teal" />
                  </div>
                </div>
              </div>
            </motion.div>
          </div>
        </div>
      </section>

      {/* Lab-Tested Compliance Badge */}
      <section className="py-16 px-4">
        <div className="max-w-4xl mx-auto text-center">
          <motion.div
            initial={{ opacity: 0, scale: 0.9 }}
            whileInView={{ opacity: 1, scale: 1 }}
            viewport={{ once: true }}
            transition={{ duration: 0.6 }}
            className="bg-gradient-to-r from-risevia-purple to-risevia-teal p-1 rounded-3xl"
          >
            <div className="bg-white rounded-3xl p-8 shadow-lg">
              <Badge className="mb-4 bg-risevia-teal text-white text-lg px-4 py-2">
                🔬 Lab Certified
              </Badge>
              <h3 className="text-3xl font-bold text-risevia-black dark:text-gray-100 mb-4">
                Third-Party Lab Tested
              </h3>
              <p className="text-risevia-charcoal dark:text-gray-300 text-lg mb-6">
                Every batch comes with a Certificate of Analysis (COA) showing exact potency, 
                pesticide screening, and heavy metal testing results.
              </p>
              <Button
                onClick={() => onNavigate('legal')}
                variant="outline"
                className="border-risevia-purple text-risevia-purple hover:bg-risevia-purple hover:text-white"
              >
                View Lab Results
              </Button>
            </div>
          </motion.div>
        </div>
      </section>

      {/* Featured Strains Carousel */}
      <section className="py-20 px-4 bg-risevia-light-gray">
        <div className="max-w-7xl mx-auto">
          <motion.div
            initial={{ opacity: 0, y: 30 }}
            whileInView={{ opacity: 1, y: 0 }}
            viewport={{ once: true }}
            transition={{ duration: 0.6 }}
            className="text-center mb-12"
          >
            <h2 className="text-4xl md:text-5xl font-bold gradient-text mb-6">
              Featured Strains
            </h2>
            <p className="text-xl text-risevia-charcoal dark:text-gray-300 max-w-2xl mx-auto">
              Discover our premium selection of high-potency THCA strains, 
              each carefully cultivated and lab-tested for exceptional quality.
            </p>
          </motion.div>

          <Carousel className="w-full max-w-5xl mx-auto">
            <CarouselContent>
              {featuredStrains.map((strain, index) => (
                <CarouselItem key={index} className="md:basis-1/2 lg:basis-1/3">
                  <motion.div
                    initial={{ opacity: 0, y: 20 }}
                    whileInView={{ opacity: 1, y: 0 }}
                    viewport={{ once: true }}
                    transition={{ delay: index * 0.1, duration: 0.6 }}
                  >
                    <Card className="card-light border-gray-200 hover:border-risevia-teal/40 transition-all duration-300 overflow-hidden">
                      <div className="aspect-square bg-gradient-to-br from-risevia-purple/20 to-risevia-teal/20 relative">
                        <img
                          src={strain.image_url}
                          alt={strain.strain_name}
                          className="w-full h-full object-cover"
                        />
                        <div className="absolute top-4 right-4">
                          <Badge className="bg-risevia-teal text-white">
                            {strain.thca_potency}% THCA
                          </Badge>
                        </div>
                      </div>
                      <CardHeader>
                        <CardTitle className="text-risevia-black dark:text-gray-100 text-xl">{strain.strain_name}</CardTitle>
                        <div className="flex justify-between text-sm text-risevia-charcoal dark:text-gray-300/70">
                          <span>Volume: {strain.volume}</span>
                          <span>{strain.category}</span>
                        </div>
                      </CardHeader>
                      <CardContent>
                        <p className="text-risevia-charcoal dark:text-gray-300 text-sm mb-4">{strain.description}</p>
                        <Button
                          onClick={() => onNavigate('shop')}
                          className="w-full neon-glow bg-gradient-to-r from-risevia-purple to-risevia-teal hover:from-risevia-teal hover:to-risevia-purple text-white"
                        >
                          View Details
                        </Button>
                      </CardContent>
                    </Card>
                  </motion.div>
                </CarouselItem>
              ))}
            </CarouselContent>
            <CarouselPrevious className="text-risevia-purple border-risevia-purple hover:bg-risevia-purple hover:text-white" />
            <CarouselNext className="text-risevia-purple border-risevia-purple hover:bg-risevia-purple hover:text-white" />
          </Carousel>

          <div className="text-center mt-8">
            <Button
              onClick={() => onNavigate('shop')}
              size="lg"
              variant="outline"
              className="border-risevia-teal text-risevia-teal hover:bg-risevia-teal hover:text-white"
            >
              View All Strains
            </Button>
          </div>
        </div>
      </section>
    </div>
  );
};<|MERGE_RESOLUTION|>--- conflicted
+++ resolved
@@ -29,22 +29,8 @@
           muted
           loop
           playsInline
-<<<<<<< HEAD
+          poster="https://res.cloudinary.com/dcegcrkbw/image/upload/v1734100281/hero-poster.jpg"
           className="absolute inset-0 w-full h-full object-contain object-center z-0 bg-black"
-=======
-          poster="https://res.cloudinary.com/dcegcrkbw/image/upload/v1734100281/hero-poster.jpg"
-          className="absolute inset-0 w-full h-full object-cover z-0"
->>>>>>> 5b32286d
-          onLoadedData={() => console.log('✅ Video loaded successfully!')}
-          onError={(e) => {
-            console.error('Video error, showing fallback image:', e);
-            const video = e.currentTarget;
-            video.style.display = 'none';
-            const img = document.createElement('img');
-            img.src = 'https://res.cloudinary.com/dcegcrkbw/image/upload/v1734100281/hero-poster.jpg';
-            img.className = 'absolute inset-0 w-full h-full object-cover z-0';
-            video.parentNode?.appendChild(img);
-          }}
         >
           <source src="https://res.cloudinary.com/dq6ddlsjq/video/upload/v1754348759/YOU_ARE_THE_ONE_lyi5ay.mp4" type="video/mp4" />
           Your browser does not support the video tag.
