--- conflicted
+++ resolved
@@ -75,11 +75,7 @@
         return;
       }
 
-<<<<<<< HEAD
-      const orderId = await createOrder();
-=======
       const orderId = await createOrder(customerInfo);
->>>>>>> 7f6efd2f
       clearCart();
       onSuccess(orderId);
     } catch (err) {
@@ -89,15 +85,9 @@
     }
   };
 
-<<<<<<< HEAD
-  const createOrder = async (): Promise<string> => {
-    const orderData = {
-      customer_id: crypto.randomUUID(),
-=======
   const createOrder = async (customerInfo: any): Promise<string> => {
     const orderData = {
       customer_id: customerInfo.email, // Use email as customer ID for now
->>>>>>> 7f6efd2f
       total: getCartTotal(),
       items: items.map(item => ({
         product_id: item.productId,
@@ -107,14 +97,10 @@
     };
 
     const order = await orderService.createOrder(orderData);
-<<<<<<< HEAD
-    return order?.id || crypto.randomUUID();
-=======
     if (!order) {
       throw new Error('Failed to create order');
     }
     return order.id;
->>>>>>> 7f6efd2f
   };
 
   return (
