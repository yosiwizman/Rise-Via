import { useState } from 'react';
import { Dialog, DialogContent, DialogHeader, DialogTitle, DialogDescription } from './ui/dialog';
import { Button } from './ui/button';
import { Badge } from './ui/badge';
import { ShoppingBag, ChevronLeft, ChevronRight } from 'lucide-react';
import { WishlistButton } from './wishlist/WishlistButton';
import { useCart } from '../hooks/useCart';
<<<<<<< HEAD
import { ProductReviews } from './ProductReviews';
=======
import { toast } from 'sonner';
import { ProductReviewsIntegration } from './ProductReviewsIntegration';
import type { Product } from '../types/product';
>>>>>>> c676031e

interface ProductDetailModalProps {
  isOpen: boolean;
  onClose: () => void;
<<<<<<< HEAD
  product: any;
  mode?: 'full' | 'quick';
=======
  product: Product | null;
>>>>>>> c676031e
}

export const ProductDetailModal = ({ isOpen, onClose, product, mode = 'full' }: ProductDetailModalProps) => {
  const [currentImageIndex, setCurrentImageIndex] = useState(0);
  const [activeTab, setActiveTab] = useState<'details' | 'reviews' | 'recommendations'>('details');
  const { addToCart } = useCart();

  if (!product) return null;


  const nextImage = () => {
    setCurrentImageIndex((prev) => (prev + 1) % product.images.length);
  };

  const prevImage = () => {
    setCurrentImageIndex((prev) => (prev - 1 + product.images.length) % product.images.length);
  };

  return (
    <Dialog open={isOpen} onOpenChange={onClose}>
      <DialogContent className="max-w-4xl bg-white border-gray-200 max-h-[90vh] overflow-y-auto">
        <DialogHeader>
          <DialogTitle className="text-2xl gradient-text">{product.name}</DialogTitle>
          <DialogDescription className="sr-only">
            Product details for {product.name} - {product.strainType} strain with {product.thcaPercentage}% THCA
          </DialogDescription>
        </DialogHeader>
        
        <div className="grid grid-cols-1 md:grid-cols-2 gap-6">
          <div className="space-y-4">
            <div className="relative">
              <img 
                src={product.images[currentImageIndex]} 
                alt={product.name}
                className="w-full h-80 object-cover rounded-lg"
              />
              {product.images.length > 1 && (
                <>
                  <Button
                    variant="outline"
                    size="sm"
                    onClick={prevImage}
                    className="absolute left-2 top-1/2 transform -translate-y-1/2 bg-white/80 hover:bg-white"
                  >
                    <ChevronLeft className="w-4 h-4" />
                  </Button>
                  <Button
                    variant="outline"
                    size="sm"
                    onClick={nextImage}
                    className="absolute right-2 top-1/2 transform -translate-y-1/2 bg-white/80 hover:bg-white"
                  >
                    <ChevronRight className="w-4 h-4" />
                  </Button>
                </>
              )}
            </div>
            
            {product.images.length > 1 && (
              <div className="flex space-x-2">
                {product.images.map((image: string, index: number) => (
                  <button
                    key={index}
                    onClick={() => setCurrentImageIndex(index)}
                    className={`w-16 h-16 rounded border-2 overflow-hidden ${
                      index === currentImageIndex ? 'border-risevia-purple' : 'border-gray-200'
                    }`}
                  >
                    <img src={image} alt={`${product.name} ${index + 1}`} className="w-full h-full object-cover" />
                  </button>
                ))}
              </div>
            )}
          </div>

          <div className="space-y-4">
            <div className="flex justify-between items-start">
              <div>
                <p className="text-risevia-charcoal text-sm capitalize mb-2">{product.strainType} • {product.category}</p>
                <div className="flex items-center space-x-2 mb-4">
                  <span className="text-3xl font-bold text-risevia-black">${product.price}</span>
                  <Badge className="bg-risevia-teal text-white">{product.thcaPercentage}% THCA</Badge>
                </div>
              </div>
              <WishlistButton
                item={{
                  id: product.id,
                  name: product.name,
                  price: product.price,
                  image: product.images[0],
                  category: product.category,
                  effects: product.effects
                }}
                size="lg"
              />
            </div>

            <p className="text-risevia-charcoal leading-relaxed">{product.description}</p>

            <div>
              <h4 className="font-semibold text-risevia-black mb-2">Effects</h4>
              <div className="flex flex-wrap gap-2">
                {product.effects?.map((effect: string, index: number) => (
                  <Badge key={index} variant="outline" className="border-risevia-purple text-risevia-purple">
                    {effect}
                  </Badge>
                )) || []}
              </div>
            </div>

            <div className="flex items-center space-x-2">
              <span className="text-sm text-risevia-charcoal">In Stock:</span>
              <Badge variant="outline" className="text-green-600 border-green-600">
                {product.inventory} units
              </Badge>
            </div>

            <Button 
              onClick={() => {
                addToCart({
                  productId: product.id,
                  name: product.name,
                  price: product.price,
                  originalPrice: product.price,
                  image: product.images[0],
                  category: product.category,
                  strainType: product.strainType || '',
                  thcaPercentage: product.thcaPercentage || 0
                });
                toast.success(`${product.name} added to cart!`, {
                  description: `$${product.price} • ${product.thcaPercentage}% THCA`,
                  duration: 3000,
                });
<<<<<<< HEAD
                console.log('✅ Added to cart from modal:', product.name);
                if (mode === 'quick') {
                  onClose();
                }
=======
>>>>>>> c676031e
              }}
              className="w-full bg-gradient-to-r from-risevia-purple to-risevia-teal text-white py-3 text-lg hover:opacity-90 transition-opacity"
            >
              <ShoppingBag className="w-5 h-5 mr-2" />
              Add to Cart
            </Button>
            
            <div className="mt-8">
              <ProductReviewsIntegration 
                productId={product.id}
                productName={product.name}
              />
            </div>
          </div>
        </div>

        {mode === 'full' && (
          <div className="mt-6">
            <div className="flex border-b">
              <button
                onClick={() => setActiveTab('details')}
                className={`px-4 py-2 font-medium ${
                  activeTab === 'details'
                    ? 'border-b-2 border-risevia-purple text-risevia-purple'
                    : 'text-risevia-charcoal hover:text-risevia-purple'
                }`}
              >
                Details
              </button>
              <button
                onClick={() => setActiveTab('reviews')}
                className={`px-4 py-2 font-medium ${
                  activeTab === 'reviews'
                    ? 'border-b-2 border-risevia-purple text-risevia-purple'
                    : 'text-risevia-charcoal hover:text-risevia-purple'
                }`}
              >
                Reviews
              </button>
              <button
                onClick={() => setActiveTab('recommendations')}
                className={`px-4 py-2 font-medium ${
                  activeTab === 'recommendations'
                    ? 'border-b-2 border-risevia-purple text-risevia-purple'
                    : 'text-risevia-charcoal hover:text-risevia-purple'
                }`}
              >
                Similar Products
              </button>
            </div>

            <div className="mt-4">
              {activeTab === 'details' && (
                <div className="space-y-4">
                  <div>
                    <h4 className="font-semibold text-risevia-black mb-2">Product Details</h4>
                    <p className="text-risevia-charcoal">{product.description}</p>
                  </div>
                  <div>
                    <h4 className="font-semibold text-risevia-black mb-2">Lab Results</h4>
                    <div className="grid grid-cols-2 gap-4 text-sm">
                      <div>
                        <span className="text-risevia-charcoal">THCA:</span>
                        <span className="ml-2 font-medium">{product.thcaPercentage}%</span>
                      </div>
                      <div>
                        <span className="text-risevia-charcoal">Type:</span>
                        <span className="ml-2 font-medium capitalize">{product.strainType}</span>
                      </div>
                    </div>
                  </div>
                </div>
              )}

              {activeTab === 'reviews' && (
                <ProductReviews productId={product.id} />
              )}

              {activeTab === 'recommendations' && (
                <div className="space-y-4">
                  <div>
                    <h4 className="font-semibold text-risevia-black mb-3">Similar Products</h4>
                    <p className="text-risevia-charcoal">Recommendations will be available soon.</p>
                  </div>
                </div>
              )}
            </div>
          </div>
        )}
      </DialogContent>
    </Dialog>
  );
};<|MERGE_RESOLUTION|>--- conflicted
+++ resolved
@@ -5,23 +5,15 @@
 import { ShoppingBag, ChevronLeft, ChevronRight } from 'lucide-react';
 import { WishlistButton } from './wishlist/WishlistButton';
 import { useCart } from '../hooks/useCart';
-<<<<<<< HEAD
+import { toast } from 'sonner';
 import { ProductReviews } from './ProductReviews';
-=======
-import { toast } from 'sonner';
-import { ProductReviewsIntegration } from './ProductReviewsIntegration';
 import type { Product } from '../types/product';
->>>>>>> c676031e
 
 interface ProductDetailModalProps {
   isOpen: boolean;
   onClose: () => void;
-<<<<<<< HEAD
-  product: any;
+  product: Product | null;
   mode?: 'full' | 'quick';
-=======
-  product: Product | null;
->>>>>>> c676031e
 }
 
 export const ProductDetailModal = ({ isOpen, onClose, product, mode = 'full' }: ProductDetailModalProps) => {
@@ -108,12 +100,12 @@
               </div>
               <WishlistButton
                 item={{
-                  id: product.id,
+                  id: product.id || '',
                   name: product.name,
-                  price: product.price,
-                  image: product.images[0],
+                  price: product.price || 0,
+                  image: product.images?.[0] || '',
                   category: product.category,
-                  effects: product.effects
+                  effects: product.effects || []
                 }}
                 size="lg"
               />
@@ -142,11 +134,11 @@
             <Button 
               onClick={() => {
                 addToCart({
-                  productId: product.id,
+                  productId: product.id || '',
                   name: product.name,
-                  price: product.price,
-                  originalPrice: product.price,
-                  image: product.images[0],
+                  price: product.price || 0,
+                  originalPrice: product.price || 0,
+                  image: product.images?.[0] || '',
                   category: product.category,
                   strainType: product.strainType || '',
                   thcaPercentage: product.thcaPercentage || 0
@@ -155,13 +147,10 @@
                   description: `$${product.price} • ${product.thcaPercentage}% THCA`,
                   duration: 3000,
                 });
-<<<<<<< HEAD
                 console.log('✅ Added to cart from modal:', product.name);
                 if (mode === 'quick') {
                   onClose();
                 }
-=======
->>>>>>> c676031e
               }}
               className="w-full bg-gradient-to-r from-risevia-purple to-risevia-teal text-white py-3 text-lg hover:opacity-90 transition-opacity"
             >
@@ -169,12 +158,6 @@
               Add to Cart
             </Button>
             
-            <div className="mt-8">
-              <ProductReviewsIntegration 
-                productId={product.id}
-                productName={product.name}
-              />
-            </div>
           </div>
         </div>
 
@@ -237,7 +220,7 @@
               )}
 
               {activeTab === 'reviews' && (
-                <ProductReviews productId={product.id} />
+                <ProductReviews productId={product.id || ''} />
               )}
 
               {activeTab === 'recommendations' && (
