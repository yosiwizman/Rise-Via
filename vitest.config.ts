--- conflicted
+++ resolved
@@ -8,14 +8,7 @@
     globals: true,
     environment: 'jsdom',
     setupFiles: ['./src/test-setup.ts'],
-<<<<<<< HEAD
-    exclude: ['**/node_modules/**', '**/tests/e2e/**', '**/playwright.config.ts'],
-    coverage: {
-      exclude: ['**/tests/e2e/**', '**/node_modules/**', '**/*.stories.tsx', '**/playwright.config.ts']
-    }
-=======
     exclude: ['**/node_modules/**', '**/tests/**', '**/e2e/**', '**/dist/**'],
->>>>>>> f2241ade
   },
   resolve: {
     alias: {
