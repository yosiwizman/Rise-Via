import React, { useState, useEffect } from 'react';
import { motion } from 'framer-motion';
import { Package, Plus, Edit, Trash2, Download, Search, Filter } from 'lucide-react';
import { Card, CardContent, CardHeader, CardTitle } from '../ui/card';
import { Button } from '../ui/button';
import { Input } from '../ui/input';
import { Select, SelectContent, SelectItem, SelectTrigger, SelectValue } from '../ui/select';
import { Checkbox } from '../ui/checkbox';
import { ProductEditor } from './ProductEditor';
import productsData from '../../data/products.json';
<<<<<<< HEAD
import { Product } from '../../types/product';
=======
import { productService } from '../../services/productService';

interface Product {
  id: string;
  name: string;
  price: number;
  category: string;
  thc: string;
  type: string;
  effects?: string[];
  inventory: number;
  active: boolean;
  description?: string;
  featured?: boolean;
  images?: string[];
  hover_image?: string;
  video_url?: string;
  strainType?: string;
  thcaPercentage?: number;
}
>>>>>>> 2dc98099

export const ProductManager: React.FC = () => {
  const [products, setProducts] = useState<Product[]>([]);
  const [selectedProducts, setSelectedProducts] = useState<string[]>([]);
  const [searchTerm, setSearchTerm] = useState('');
  const [filterCategory, setFilterCategory] = useState('all');
  const [isProductEditorOpen, setIsProductEditorOpen] = useState(false);
  const [editingProduct, setEditingProduct] = useState<Product | null>(null);

  useEffect(() => {
<<<<<<< HEAD
    const loadedProducts = productsData.products.map(product => ({
      ...product,
      inventory: Math.floor(Math.random() * 100) + 10,
      featured: Math.random() > 0.7,
      description: product.description || 'Premium cannabis product',
      images: product.images || [],
      strainType: product.strainType || 'hybrid'
    }));
    setProducts(loadedProducts);
=======
    const loadProducts = async () => {
      try {
        const data = await productService.getAll();
        if (data && data.length > 0) {
          const formattedProducts = data.map(product => ({
            ...product,
            id: product.id || Date.now().toString() + Math.random().toString(),
            active: true,
            thc: product.thca_percentage?.toString() || '0',
            type: product.strain_type || '',
            strainType: product.strain_type,
            thcaPercentage: product.thca_percentage,
            inventory: product.inventory || 0
          }));
          setProducts(formattedProducts);
        } else {
          throw new Error('No products found in database');
        }
      } catch (error) {
        console.error('Failed to load products from database:', error);
        const loadedProducts = productsData.products.map(product => ({
          ...product,
          inventory: Math.floor(Math.random() * 100) + 10,
          active: true,
          thc: product.thcaPercentage.toString(),
          type: product.strainType
        }));
        setProducts(loadedProducts);
      }
    };
    loadProducts();
>>>>>>> 2dc98099
  }, []);

  const filteredProducts = products.filter(product => {
    const matchesSearch = product.name.toLowerCase().includes(searchTerm.toLowerCase());
    const matchesCategory = filterCategory === 'all' || product.category === filterCategory;
    return matchesSearch && matchesCategory;
  });

  const handleSelectProduct = (productId: string) => {
    setSelectedProducts(prev => 
      prev.includes(productId) 
        ? prev.filter(id => id !== productId)
        : [...prev, productId]
    );
  };

  const handleSelectAll = () => {
    if (selectedProducts.length === filteredProducts.length) {
      setSelectedProducts([]);
    } else {
      setSelectedProducts(filteredProducts.map(p => p.id));
    }
  };

  const handleBulkDelete = () => {
    if (confirm(`Delete ${selectedProducts.length} selected products?`)) {
      setProducts(prev => prev.filter(p => !selectedProducts.includes(p.id)));
      setSelectedProducts([]);
    }
  };

  const handleBulkStatusChange = (active: boolean) => {
    setProducts(prev => prev.map(p => 
      selectedProducts.includes(p.id) ? { ...p, active } : p
    ));
    setSelectedProducts([]);
  };

  const handleBulkPriceAdjustment = () => {
    const adjustment = prompt('Enter price adjustment (e.g., +5, -10, *1.1):');
    if (!adjustment) return;

    const operator = adjustment[0];
    const value = parseFloat(adjustment.slice(1));

    if (isNaN(value)) {
      alert('Invalid adjustment value');
      return;
    }

    setProducts(prev => prev.map(p => {
      if (!selectedProducts.includes(p.id)) return p;
      
      let newPrice = p.price;
      switch (operator) {
        case '+':
          newPrice = p.price + value;
          break;
        case '-':
          newPrice = p.price - value;
          break;
        case '*':
          newPrice = p.price * value;
          break;
        default:
          return p;
      }
      
      return { ...p, price: Math.max(0, Math.round(newPrice * 100) / 100) };
    }));
    setSelectedProducts([]);
  };

  const handleQuickEdit = (product: Product, field: string, value: string | number | boolean) => {
    setProducts(prev => prev.map(p => 
      p.id === product.id ? { ...p, [field]: value } : p
    ));
  };

  const exportToCSV = () => {
    const headers = ['ID', 'Name', 'Price', 'Category', 'THC', 'Type', 'Inventory', 'Active'];
    const csvContent = [
      headers.join(','),
      ...products.map(p => [
        p.id,
        `"${p.name}"`,
        p.price,
        p.category,
        p.thcaPercentage,
        p.strainType,
        p.inventory,
        p.featured
      ].join(','))
    ].join('\n');

    const blob = new Blob([csvContent], { type: 'text/csv' });
    const url = URL.createObjectURL(blob);
    const a = document.createElement('a');
    a.href = url;
    a.download = 'products.csv';
    a.click();
    URL.revokeObjectURL(url);
  };

  const categories = [...new Set(products.map(p => p.category))];

  const handleAddProduct = () => {
    setEditingProduct(null);
    setIsProductEditorOpen(true);
  };

  const handleEditProduct = (product: Product) => {
    setEditingProduct(product);
    setIsProductEditorOpen(true);
  };

  const handleSaveProduct = (product: Product) => {
    if (editingProduct) {
      setProducts(prev => prev.map(p => 
        p.id === editingProduct.id ? { ...product, id: editingProduct.id } : p
      ));
    } else {
<<<<<<< HEAD
      setProducts(prev => [...prev, product]);
=======
      setProducts(prev => [...prev, { ...product, id: Date.now().toString() }]);
>>>>>>> 2dc98099
    }
  };

  return (
    <div className="space-y-6">
      <Card>
        <CardHeader>
          <div className="flex justify-between items-center">
            <CardTitle className="flex items-center gap-2">
              <Package className="w-5 h-5" />
              Product Management
            </CardTitle>
            <div className="flex gap-2">
              <Button onClick={exportToCSV} variant="outline" size="sm">
                <Download className="w-4 h-4 mr-2" />
                Export CSV
              </Button>
              <Button 
                onClick={handleAddProduct}
                className="bg-gradient-to-r from-risevia-purple to-risevia-teal"
              >
                <Plus className="w-4 h-4 mr-2" />
                Add Product
              </Button>
            </div>
          </div>
        </CardHeader>
        <CardContent>
          {/* Search and Filter */}
          <div className="flex gap-4 mb-6">
            <div className="flex-1">
              <div className="relative">
                <Search className="w-4 h-4 absolute left-3 top-3 text-gray-400" />
                <Input
                  placeholder="Search products..."
                  value={searchTerm}
                  onChange={(e) => setSearchTerm(e.target.value)}
                  className="pl-10"
                />
              </div>
            </div>
            <Select value={filterCategory} onValueChange={setFilterCategory}>
              <SelectTrigger className="w-48">
                <Filter className="w-4 h-4 mr-2" />
                <SelectValue placeholder="Filter by category" />
              </SelectTrigger>
              <SelectContent>
                <SelectItem value="all">All Categories</SelectItem>
                {categories.map(category => (
                  <SelectItem key={category} value={category}>
                    {category}
                  </SelectItem>
                ))}
              </SelectContent>
            </Select>
          </div>

          {/* Bulk Actions */}
          {selectedProducts.length > 0 && (
            <motion.div
              initial={{ opacity: 0, y: -20 }}
              animate={{ opacity: 1, y: 0 }}
              className="bg-blue-50 border border-blue-200 rounded-lg p-4 mb-4"
            >
              <div className="flex items-center justify-between">
                <span className="text-sm font-medium text-blue-800">
                  {selectedProducts.length} products selected
                </span>
                <div className="flex gap-2">
                  <Button
                    onClick={() => handleBulkStatusChange(true)}
                    size="sm"
                    variant="outline"
                  >
                    Activate
                  </Button>
                  <Button
                    onClick={() => handleBulkStatusChange(false)}
                    size="sm"
                    variant="outline"
                  >
                    Deactivate
                  </Button>
                  <Button
                    onClick={handleBulkPriceAdjustment}
                    size="sm"
                    variant="outline"
                  >
                    Adjust Prices
                  </Button>
                  <Button
                    onClick={handleBulkDelete}
                    size="sm"
                    variant="destructive"
                  >
                    <Trash2 className="w-4 h-4 mr-2" />
                    Delete
                  </Button>
                </div>
              </div>
            </motion.div>
          )}

          {/* Products Table */}
          <div className="border rounded-lg overflow-hidden">
            <table className="w-full">
              <thead className="bg-gray-50">
                <tr>
                  <th className="p-3 text-left">
                    <Checkbox
                      checked={selectedProducts.length === filteredProducts.length && filteredProducts.length > 0}
                      onCheckedChange={handleSelectAll}
                    />
                  </th>
                  <th className="p-3 text-left font-medium">Product</th>
                  <th className="p-3 text-left font-medium">Price</th>
                  <th className="p-3 text-left font-medium">Category</th>
                  <th className="p-3 text-left font-medium">THC</th>
                  <th className="p-3 text-left font-medium">Inventory</th>
                  <th className="p-3 text-left font-medium">Status</th>
                  <th className="p-3 text-left font-medium">Actions</th>
                </tr>
              </thead>
              <tbody>
                {filteredProducts.map((product) => (
                  <tr key={product.id} className="border-t hover:bg-gray-50">
                    <td className="p-3">
                      <Checkbox
                        checked={selectedProducts.includes(product.id)}
                        onCheckedChange={() => handleSelectProduct(product.id)}
                      />
                    </td>
                    <td className="p-3">
                      <div className="font-medium">{product.name}</div>
                      <div className="text-sm text-gray-500">{product.strainType}</div>
                    </td>
                    <td className="p-3">
                      <Input
                        type="number"
                        value={product.price}
                        onChange={(e) => handleQuickEdit(product, 'price', parseFloat(e.target.value))}
                        className="w-20 h-8"
                        step="0.01"
                      />
                    </td>
                    <td className="p-3">
                      <span className="px-2 py-1 bg-gray-100 rounded text-sm">
                        {product.category}
                      </span>
                    </td>
                    <td className="p-3 font-mono text-sm">{product.thcaPercentage}%</td>
                    <td className="p-3">
                      <Input
                        type="number"
                        value={product.inventory}
                        onChange={(e) => handleQuickEdit(product, 'inventory', parseInt(e.target.value))}
                        className="w-20 h-8"
                      />
                    </td>
                    <td className="p-3">
                      <Select
                        value={product.featured ? 'featured' : 'normal'}
                        onValueChange={(value) => handleQuickEdit(product, 'featured', value === 'featured')}
                      >
                        <SelectTrigger className="w-24 h-8">
                          <SelectValue />
                        </SelectTrigger>
                        <SelectContent>
                          <SelectItem value="featured">Featured</SelectItem>
                          <SelectItem value="normal">Normal</SelectItem>
                        </SelectContent>
                      </Select>
                    </td>
                    <td className="p-3">
                      <div className="flex gap-1">
                        <Button
                          onClick={() => handleEditProduct(product)}
                          size="sm"
                          variant="ghost"
                        >
                          <Edit className="w-4 h-4" />
                        </Button>
                        <Button
                          onClick={() => {
                            if (confirm('Delete this product?')) {
                              setProducts(prev => prev.filter(p => p.id !== product.id));
                            }
                          }}
                          size="sm"
                          variant="ghost"
                          className="text-red-600 hover:text-red-700"
                        >
                          <Trash2 className="w-4 h-4" />
                        </Button>
                      </div>
                    </td>
                  </tr>
                ))}
              </tbody>
            </table>
          </div>

          {filteredProducts.length === 0 && (
            <div className="text-center py-8 text-gray-500">
              No products found matching your criteria.
            </div>
          )}
        </CardContent>
      </Card>

      <ProductEditor
        isOpen={isProductEditorOpen}
        onClose={() => setIsProductEditorOpen(false)}
        onSave={handleSaveProduct}
        product={editingProduct || undefined}
      />
    </div>
  );
};<|MERGE_RESOLUTION|>--- conflicted
+++ resolved
@@ -8,30 +8,8 @@
 import { Checkbox } from '../ui/checkbox';
 import { ProductEditor } from './ProductEditor';
 import productsData from '../../data/products.json';
-<<<<<<< HEAD
-import { Product } from '../../types/product';
-=======
 import { productService } from '../../services/productService';
-
-interface Product {
-  id: string;
-  name: string;
-  price: number;
-  category: string;
-  thc: string;
-  type: string;
-  effects?: string[];
-  inventory: number;
-  active: boolean;
-  description?: string;
-  featured?: boolean;
-  images?: string[];
-  hover_image?: string;
-  video_url?: string;
-  strainType?: string;
-  thcaPercentage?: number;
-}
->>>>>>> 2dc98099
+import type { Product } from '../../types/product';
 
 export const ProductManager: React.FC = () => {
   const [products, setProducts] = useState<Product[]>([]);
@@ -42,17 +20,6 @@
   const [editingProduct, setEditingProduct] = useState<Product | null>(null);
 
   useEffect(() => {
-<<<<<<< HEAD
-    const loadedProducts = productsData.products.map(product => ({
-      ...product,
-      inventory: Math.floor(Math.random() * 100) + 10,
-      featured: Math.random() > 0.7,
-      description: product.description || 'Premium cannabis product',
-      images: product.images || [],
-      strainType: product.strainType || 'hybrid'
-    }));
-    setProducts(loadedProducts);
-=======
     const loadProducts = async () => {
       try {
         const data = await productService.getAll();
@@ -72,19 +39,18 @@
           throw new Error('No products found in database');
         }
       } catch (error) {
-        console.error('Failed to load products from database:', error);
+        // fallback to static data
         const loadedProducts = productsData.products.map(product => ({
           ...product,
           inventory: Math.floor(Math.random() * 100) + 10,
           active: true,
-          thc: product.thcaPercentage.toString(),
-          type: product.strainType
+          thc: product.thcaPercentage?.toString() || '0',
+          type: product.strainType || '',
         }));
         setProducts(loadedProducts);
       }
     };
     loadProducts();
->>>>>>> 2dc98099
   }, []);
 
   const filteredProducts = products.filter(product => {
@@ -207,11 +173,7 @@
         p.id === editingProduct.id ? { ...product, id: editingProduct.id } : p
       ));
     } else {
-<<<<<<< HEAD
-      setProducts(prev => [...prev, product]);
-=======
       setProducts(prev => [...prev, { ...product, id: Date.now().toString() }]);
->>>>>>> 2dc98099
     }
   };
 
