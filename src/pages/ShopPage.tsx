import { useState, useMemo } from 'react';
import { motion } from 'framer-motion';
import { ShoppingBag } from 'lucide-react';
import { Badge } from '../components/ui/badge';
import { SEOHead } from '../components/SEOHead';
import { WishlistButton } from '../components/wishlist/WishlistButton';
import { ProductDetailModal } from '../components/ProductDetailModal';
import { useCart } from '../hooks/useCart';
<<<<<<< HEAD
import { Product } from '../types/product';
=======
import { toast } from 'sonner';
>>>>>>> 2dc98099
import productsData from '../data/products.json';

export const ShopPage = () => {
  const [filter, setFilter] = useState('all');
<<<<<<< HEAD
=======
  interface Product {
    id: string;
    name: string;
    slug: string;
    price: number;
    category: string;
    strainType: string;
    thcaPercentage: number;
    description: string;
    effects: string[];
    images: string[];
    featured: boolean;
    inventory: number;
  }

>>>>>>> 2dc98099
  const [selectedProduct, setSelectedProduct] = useState<Product | null>(null);
  const [showModal, setShowModal] = useState(false);
  const { addToCart } = useCart();

  const filteredProducts = useMemo(() => {
    return productsData.products.filter(product => 
      filter === 'all' || product.strainType === filter
    );
  }, [filter]);

  const handleProductClick = (product: Product) => {
    setSelectedProduct(product);
    setShowModal(true);
  };

  const ProductCard = ({ product }: { product: Product }) => {
    return (
      <div 
        className="bg-white dark:bg-gray-800 rounded-lg shadow-lg overflow-hidden hover:scale-105 transition-transform relative cursor-pointer"
        onClick={() => handleProductClick(product)}
      >
        <div className="relative">
          <img 
            src={product.images[0]} 
            alt={product.name}
            loading="lazy"
            className="w-full h-48 object-cover"
          />
          <div className="absolute top-2 right-2">
            <div onClick={(e) => e.stopPropagation()}>
              <WishlistButton
                item={{
                  id: product.id,
                  name: product.name,
                  price: product.price,
                  image: product.images[0],
                  category: product.category,
                  effects: product.effects
                }}
                size="md"
              />
            </div>
          </div>
        </div>
        <div className="p-4">
          <h3 className="font-bold text-lg mb-2 text-risevia-black dark:text-gray-100">{product.name}</h3>
          <p className="text-risevia-charcoal dark:text-gray-400 text-sm mb-2 capitalize">{product.strainType}</p>
          <p className="text-risevia-charcoal dark:text-gray-300 text-sm mb-4 line-clamp-2">{product.description}</p>
          <div className="flex justify-between items-center mb-4">
            <span className="text-xl font-bold text-risevia-black dark:text-gray-100">${product.price}</span>
            <Badge className="bg-risevia-teal text-white">{product.thcaPercentage}% THCA</Badge>
          </div>
          <div className="flex flex-wrap gap-1 mb-4">
            {product.effects?.map((effect: string, index: number) => (
              <Badge key={index} variant="outline" className="text-xs border-risevia-purple text-risevia-purple">
                {effect}
              </Badge>
            )) || []}
          </div>
          <button 
            onClick={(e) => {
              e.stopPropagation();
              addToCart({
                productId: product.id,
                name: product.name,
                price: product.price,
                image: product.images[0],
                category: product.category,
<<<<<<< HEAD
                strainType: product.strainType || '',
                thcaPercentage: product.thcaPercentage || 0
=======
                strainType: product.strainType,
                thcaPercentage: parseFloat(String(product.thcaPercentage))
              });
              toast.success(`${product.name} added to cart!`, {
                description: `$${product.price} • ${product.thcaPercentage}% THCA`,
                duration: 3000,
>>>>>>> 2dc98099
              });
            }}
            className="w-full bg-gradient-to-r from-risevia-purple to-risevia-teal text-white py-2 rounded hover:opacity-90 transition-opacity flex items-center justify-center"
          >
            <ShoppingBag className="w-4 h-4 mr-2" />
            Add to Cart
          </button>
        </div>
      </div>
    );
  };

  return (
    <div className="min-h-screen bg-gradient-to-br from-purple-100 via-white to-teal-50 py-8">
      <SEOHead
        title="Shop Premium THCA Cannabis Products"
        description="Browse RiseViA's complete collection of lab-tested THCA cannabis strains. High-potency, federally compliant products with detailed information."
        canonical="https://risevia.com/shop"
      />
      <div className="container mx-auto px-4">
        <motion.div
          initial={{ opacity: 0, y: 20 }}
          animate={{ opacity: 1, y: 0 }}
          className="text-center mb-12"
        >
          <h1 className="text-4xl md:text-6xl font-bold gradient-text mb-4">Shop Premium THCA</h1>
          <p className="text-xl text-risevia-charcoal dark:text-gray-300 max-w-2xl mx-auto">
            Discover our curated selection of high-potency THCA products. Lab-tested, federally compliant, and naturally elevated.
          </p>
        </motion.div>
        
        {/* Filter Buttons */}
        <motion.div
          initial={{ opacity: 0, y: 20 }}
          animate={{ opacity: 1, y: 0 }}
          transition={{ delay: 0.2 }}
          className="flex flex-wrap justify-center gap-4 mb-8"
        >
          <button 
            onClick={() => setFilter('all')}
            className={`px-6 py-3 rounded-lg font-medium transition-all ${
              filter === 'all' 
                ? 'bg-gradient-to-r from-risevia-purple to-risevia-teal text-white shadow-lg' 
                : 'bg-white text-risevia-charcoal hover:bg-gray-50 border border-gray-200'
            }`}
          >
            All Products ({productsData.products.length})
          </button>
          <button 
            onClick={() => setFilter('sativa')}
            className={`px-6 py-3 rounded-lg font-medium transition-all ${
              filter === 'sativa' 
                ? 'bg-gradient-to-r from-risevia-purple to-risevia-teal text-white shadow-lg' 
                : 'bg-white text-risevia-charcoal hover:bg-gray-50 border border-gray-200'
            }`}
          >
            Sativa ({productsData.products.filter(p => p.strainType === 'sativa').length})
          </button>
          <button 
            onClick={() => setFilter('indica')}
            className={`px-6 py-3 rounded-lg font-medium transition-all ${
              filter === 'indica' 
                ? 'bg-gradient-to-r from-risevia-purple to-risevia-teal text-white shadow-lg' 
                : 'bg-white text-risevia-charcoal hover:bg-gray-50 border border-gray-200'
            }`}
          >
            Indica ({productsData.products.filter(p => p.strainType === 'indica').length})
          </button>
          <button 
            onClick={() => setFilter('hybrid')}
            className={`px-6 py-3 rounded-lg font-medium transition-all ${
              filter === 'hybrid' 
                ? 'bg-gradient-to-r from-risevia-purple to-risevia-teal text-white shadow-lg' 
                : 'bg-white text-risevia-charcoal hover:bg-gray-50 border border-gray-200'
            }`}
          >
            Hybrid ({productsData.products.filter(p => p.strainType === 'hybrid').length})
          </button>
        </motion.div>
        
        {/* Product Grid */}
        <motion.div
          initial={{ opacity: 0 }}
          animate={{ opacity: 1 }}
          transition={{ delay: 0.4 }}
          className="grid grid-cols-1 md:grid-cols-2 lg:grid-cols-3 xl:grid-cols-4 gap-6"
        >
          {filteredProducts.map((product, index) => (
            <motion.div
              key={product.id}
              initial={{ opacity: 0, y: 20 }}
              animate={{ opacity: 1, y: 0 }}
              transition={{ delay: index * 0.05 }}
            >
              <ProductCard product={product} />
            </motion.div>
          ))}
        </motion.div>

        {filteredProducts.length === 0 && (
          <motion.div
            initial={{ opacity: 0 }}
            animate={{ opacity: 1 }}
            className="text-center py-12"
          >
            <p className="text-risevia-charcoal dark:text-gray-300 text-lg">No products found for this category.</p>
            <button
              onClick={() => setFilter('all')}
              className="mt-4 px-6 py-2 bg-gradient-to-r from-risevia-purple to-risevia-teal text-white rounded-lg hover:opacity-90 transition-opacity"
            >
              View All Products
            </button>
          </motion.div>
        )}
      </div>

      <ProductDetailModal
        isOpen={showModal}
        onClose={() => setShowModal(false)}
        product={selectedProduct}
      />
    </div>
  );
};<|MERGE_RESOLUTION|>--- conflicted
+++ resolved
@@ -6,33 +6,26 @@
 import { WishlistButton } from '../components/wishlist/WishlistButton';
 import { ProductDetailModal } from '../components/ProductDetailModal';
 import { useCart } from '../hooks/useCart';
-<<<<<<< HEAD
-import { Product } from '../types/product';
-=======
 import { toast } from 'sonner';
->>>>>>> 2dc98099
 import productsData from '../data/products.json';
+
+interface Product {
+  id: string;
+  name: string;
+  slug: string;
+  price: number;
+  category: string;
+  strainType: string;
+  thcaPercentage: number;
+  description: string;
+  effects: string[];
+  images: string[];
+  featured: boolean;
+  inventory: number;
+}
 
 export const ShopPage = () => {
   const [filter, setFilter] = useState('all');
-<<<<<<< HEAD
-=======
-  interface Product {
-    id: string;
-    name: string;
-    slug: string;
-    price: number;
-    category: string;
-    strainType: string;
-    thcaPercentage: number;
-    description: string;
-    effects: string[];
-    images: string[];
-    featured: boolean;
-    inventory: number;
-  }
-
->>>>>>> 2dc98099
   const [selectedProduct, setSelectedProduct] = useState<Product | null>(null);
   const [showModal, setShowModal] = useState(false);
   const { addToCart } = useCart();
@@ -101,17 +94,12 @@
                 price: product.price,
                 image: product.images[0],
                 category: product.category,
-<<<<<<< HEAD
-                strainType: product.strainType || '',
-                thcaPercentage: product.thcaPercentage || 0
-=======
                 strainType: product.strainType,
                 thcaPercentage: parseFloat(String(product.thcaPercentage))
               });
               toast.success(`${product.name} added to cart!`, {
                 description: `$${product.price} • ${product.thcaPercentage}% THCA`,
                 duration: 3000,
->>>>>>> 2dc98099
               });
             }}
             className="w-full bg-gradient-to-r from-risevia-purple to-risevia-teal text-white py-2 rounded hover:opacity-90 transition-opacity flex items-center justify-center"
