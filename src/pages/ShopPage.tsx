--- conflicted
+++ resolved
@@ -7,13 +7,10 @@
 import { ProductDetailModal } from '../components/ProductDetailModal';
 import { SearchFilters } from '../components/SearchFilters';
 import { useCart } from '../hooks/useCart';
-<<<<<<< HEAD
+import { toast } from 'sonner';
+import productsData from '../data/products.json';
 import { productService } from '../services/productService';
-import { Product } from '../types/product';
-=======
-import { toast } from 'sonner';
->>>>>>> 2dc98099
-import productsData from '../data/products.json';
+import type { Product } from '../types/product';
 
 interface FilterOptions {
   strainType?: string;
@@ -42,42 +39,32 @@
     try {
       setLoading(true);
       const dbProducts = await productService.getAll();
-      
       if (dbProducts.length > 0) {
         setProducts(dbProducts);
       } else {
         setProducts(productsData.products as Product[]);
       }
-    } catch (error) {
-      console.error('Error loading products:', error);
+    } catch {
       setProducts(productsData.products as Product[]);
     } finally {
       setLoading(false);
     }
   };
 
-  const handleSearch = (term: string) => {
-    setSearchTerm(term);
-  };
-
-  const handleFilter = (filters: FilterOptions) => {
-    setFilter(filters.strainType || 'all');
-  };
-
-  const handleSort = (sortOption: string) => {
-    setSortBy(sortOption);
-  };
+  const handleSearch = (term: string) => setSearchTerm(term);
+  const handleFilter = (filters: FilterOptions) => setFilter(filters.strainType || 'all');
+  const handleSort = (sortOption: string) => setSortBy(sortOption);
 
   const filteredProducts = useMemo(() => {
     const filtered = products.filter(product => {
-      const matchesSearch = !searchTerm || 
+      const matchesSearch = !searchTerm ||
         product.name.toLowerCase().includes(searchTerm.toLowerCase()) ||
         (product.description || '').toLowerCase().includes(searchTerm.toLowerCase()) ||
         (product.effects || []).some((effect: string) => effect.toLowerCase().includes(searchTerm.toLowerCase()));
-      
-      const matchesType = filter === 'all' || 
+
+      const matchesType = filter === 'all' ||
         (product.strain_type || product.strainType) === filter;
-      
+
       return matchesSearch && matchesType;
     });
 
@@ -120,80 +107,78 @@
     setShowModal(true);
   };
 
-  const ProductCard = ({ product }: { product: Product }) => {
-    return (
-      <div 
-        className="bg-white dark:bg-gray-800 rounded-lg shadow-lg overflow-hidden hover:scale-105 transition-transform relative cursor-pointer"
-        onClick={() => handleProductClick(product)}
-      >
-        <div className="relative">
-          <img 
-            src={product.images?.[0] || `https://via.placeholder.com/400x300/4A5568/FFFFFF?text=${encodeURIComponent(product.name)}`} 
-            alt={product.name}
-            loading="lazy"
-            className="w-full h-48 object-cover"
-          />
-          <div className="absolute top-2 right-2">
-            <div onClick={(e) => e.stopPropagation()}>
-              <WishlistButton
-                item={{
-                  id: product.id || '',
-                  name: product.name,
-                  price: typeof product.prices === 'object' ? product.prices.gram : product.price || 0,
-                  image: product.images?.[0] || `https://via.placeholder.com/400x300/4A5568/FFFFFF?text=${encodeURIComponent(product.name)}`,
-                  category: product.category,
-                  effects: product.effects || []
-                }}
-                size="md"
-              />
-            </div>
+  const ProductCard = ({ product }: { product: Product }) => (
+    <div
+      className="bg-white dark:bg-gray-800 rounded-lg shadow-lg overflow-hidden hover:scale-105 transition-transform relative cursor-pointer"
+      onClick={() => handleProductClick(product)}
+    >
+      <div className="relative">
+        <img
+          src={product.images?.[0] || `https://via.placeholder.com/400x300/4A5568/FFFFFF?text=${encodeURIComponent(product.name)}`}
+          alt={product.name}
+          loading="lazy"
+          className="w-full h-48 object-cover"
+        />
+        <div className="absolute top-2 right-2">
+          <div onClick={(e) => e.stopPropagation()}>
+            <WishlistButton
+              item={{
+                id: product.id || '',
+                name: product.name,
+                price: typeof product.prices === 'object' ? product.prices.gram : product.price || 0,
+                image: product.images?.[0] || `https://via.placeholder.com/400x300/4A5568/FFFFFF?text=${encodeURIComponent(product.name)}`,
+                category: product.category,
+                effects: product.effects || [],
+              }}
+              size="md"
+            />
           </div>
         </div>
-        <div className="p-4">
-          <h3 className="font-bold text-lg mb-2 text-risevia-black dark:text-gray-100">{product.name}</h3>
-          <p className="text-risevia-charcoal dark:text-gray-400 text-sm mb-2 capitalize">{product.strain_type || product.strainType}</p>
-          <p className="text-risevia-charcoal dark:text-gray-300 text-sm mb-4 line-clamp-2">{product.description}</p>
-          <div className="flex justify-between items-center mb-4">
-            <span className="text-xl font-bold text-risevia-black dark:text-gray-100">
-              ${typeof product.prices === 'object' ? product.prices.gram : product.price}
-            </span>
-            <Badge className="bg-risevia-teal text-white">
-              {product.thca_percentage || product.thcaPercentage}% THCA
+      </div>
+      <div className="p-4">
+        <h3 className="font-bold text-lg mb-2 text-risevia-black dark:text-gray-100">{product.name}</h3>
+        <p className="text-risevia-charcoal dark:text-gray-400 text-sm mb-2 capitalize">{product.strain_type || product.strainType}</p>
+        <p className="text-risevia-charcoal dark:text-gray-300 text-sm mb-4 line-clamp-2">{product.description}</p>
+        <div className="flex justify-between items-center mb-4">
+          <span className="text-xl font-bold text-risevia-black dark:text-gray-100">
+            ${typeof product.prices === 'object' ? product.prices.gram : product.price}
+          </span>
+          <Badge className="bg-risevia-teal text-white">
+            {product.thca_percentage || product.thcaPercentage}% THCA
+          </Badge>
+        </div>
+        <div className="flex flex-wrap gap-1 mb-4">
+          {(product.effects || []).map((effect: string, index: number) => (
+            <Badge key={index} variant="outline" className="text-xs border-risevia-purple text-risevia-purple">
+              {effect}
             </Badge>
-          </div>
-          <div className="flex flex-wrap gap-1 mb-4">
-            {(product.effects || []).map((effect: string, index: number) => (
-              <Badge key={index} variant="outline" className="text-xs border-risevia-purple text-risevia-purple">
-                {effect}
-              </Badge>
-            ))}
-          </div>
-          <button 
-            onClick={(e) => {
-              e.stopPropagation();
-              addToCart({
-                productId: product.id || '',
-                name: product.name,
-                price: typeof product.prices === 'object' ? product.prices.gram : product.price || 0,
-                image: product.images[0],
-                category: product.category,
-                strainType: product.strain_type || product.strainType || '',
-                thcaPercentage: product.thca_percentage || product.thcaPercentage || 0
-              });
-              toast.success(`${product.name} added to cart!`, {
-                description: `$${product.price} • ${product.thcaPercentage}% THCA`,
-                duration: 3000,
-              });
-            }}
-            className="w-full bg-gradient-to-r from-risevia-purple to-risevia-teal text-white py-2 rounded hover:opacity-90 transition-opacity flex items-center justify-center"
-          >
-            <ShoppingBag className="w-4 h-4 mr-2" />
-            Add to Cart
-          </button>
+          ))}
         </div>
+        <button
+          onClick={(e) => {
+            e.stopPropagation();
+            addToCart({
+              productId: product.id || '',
+              name: product.name,
+              price: typeof product.prices === 'object' ? product.prices.gram : product.price || 0,
+              image: product.images[0],
+              category: product.category,
+              strainType: product.strain_type || product.strainType || '',
+              thcaPercentage: product.thca_percentage || product.thcaPercentage || 0
+            });
+            toast.success(`${product.name} added to cart!`, {
+              description: `$${product.price} • ${product.thcaPercentage}% THCA`,
+              duration: 3000,
+            });
+          }}
+          className="w-full bg-gradient-to-r from-risevia-purple to-risevia-teal text-white py-2 rounded hover:opacity-90 transition-opacity flex items-center justify-center"
+        >
+          <ShoppingBag className="w-4 h-4 mr-2" />
+          Add to Cart
+        </button>
       </div>
-    );
-  };
+    </div>
+  );
 
   return (
     <div className="min-h-screen bg-gradient-to-br from-purple-100 via-white to-teal-50 py-8">
@@ -215,7 +200,7 @@
         </motion.div>
         
         {/* Search and Filters */}
-        <motion.div 
+        <motion.div
           className="mb-8"
           initial={{ opacity: 0, y: 20 }}
           animate={{ opacity: 1, y: 0 }}
@@ -235,41 +220,41 @@
           transition={{ delay: 0.2 }}
           className="flex flex-wrap justify-center gap-4 mb-8"
         >
-          <button 
+          <button
             onClick={() => setFilter('all')}
             className={`px-6 py-3 rounded-lg font-medium transition-all ${
-              filter === 'all' 
-                ? 'bg-gradient-to-r from-risevia-purple to-risevia-teal text-white shadow-lg' 
+              filter === 'all'
+                ? 'bg-gradient-to-r from-risevia-purple to-risevia-teal text-white shadow-lg'
                 : 'bg-white text-risevia-charcoal hover:bg-gray-50 border border-gray-200'
             }`}
           >
             All Products ({products.length})
           </button>
-          <button 
+          <button
             onClick={() => setFilter('sativa')}
             className={`px-6 py-3 rounded-lg font-medium transition-all ${
-              filter === 'sativa' 
-                ? 'bg-gradient-to-r from-risevia-purple to-risevia-teal text-white shadow-lg' 
+              filter === 'sativa'
+                ? 'bg-gradient-to-r from-risevia-purple to-risevia-teal text-white shadow-lg'
                 : 'bg-white text-risevia-charcoal hover:bg-gray-50 border border-gray-200'
             }`}
           >
             Sativa ({products.filter(p => (p.strain_type || p.strainType) === 'sativa').length})
           </button>
-          <button 
+          <button
             onClick={() => setFilter('indica')}
             className={`px-6 py-3 rounded-lg font-medium transition-all ${
-              filter === 'indica' 
-                ? 'bg-gradient-to-r from-risevia-purple to-risevia-teal text-white shadow-lg' 
+              filter === 'indica'
+                ? 'bg-gradient-to-r from-risevia-purple to-risevia-teal text-white shadow-lg'
                 : 'bg-white text-risevia-charcoal hover:bg-gray-50 border border-gray-200'
             }`}
           >
             Indica ({products.filter(p => (p.strain_type || p.strainType) === 'indica').length})
           </button>
-          <button 
+          <button
             onClick={() => setFilter('hybrid')}
             className={`px-6 py-3 rounded-lg font-medium transition-all ${
-              filter === 'hybrid' 
-                ? 'bg-gradient-to-r from-risevia-purple to-risevia-teal text-white shadow-lg' 
+              filter === 'hybrid'
+                ? 'bg-gradient-to-r from-risevia-purple to-risevia-teal text-white shadow-lg'
                 : 'bg-white text-risevia-charcoal hover:bg-gray-50 border border-gray-200'
             }`}
           >
