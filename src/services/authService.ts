import { sql } from '../lib/neon';

export interface User {
  id: string;
  email: string;
  created_at: string;
}

export interface AuthResponse {
  user: User | null;
  error: string | null;
}

const SESSION_KEY = 'rise_via_user_session';

export const authService = {
<<<<<<< HEAD
  async login(email: string, password: string): Promise<Record<string, unknown>> {
=======
  async login(email: string, password: string): Promise<{ success: boolean; user?: Record<string, unknown> }> {
>>>>>>> 2dc98099
    if (email === 'admin' && password === 'admin123') {
      localStorage.setItem('adminToken', 'admin-token');
      return { success: true };
    }
    
    try {
      const users = await sql`
        SELECT id, email, password_hash, created_at 
        FROM users 
        WHERE email = ${email}
      `;

      if (users.length === 0) {
        throw new Error('Invalid email or password');
      }

      const user = users[0] as any;

      const sessionUser = {
        id: user.id,
        email: user.email,
        created_at: user.created_at,
      };

      localStorage.setItem(SESSION_KEY, JSON.stringify(sessionUser));
      return { success: true, user: sessionUser };
    } catch (error) {
      throw error;
    }
  },

<<<<<<< HEAD
  async register(email: string, password: string, metadata: Record<string, unknown>) {
    const { data, error } = await supabase.auth.signUp({
      email,
      password,
      options: {
        data: metadata
=======
  async register(email: string, password: string, _metadata?: any) {
    try {
      const existingUsers = await sql`
        SELECT id FROM users WHERE email = ${email}
      `;

      if (existingUsers.length > 0) {
        throw new Error('User already exists with this email');
>>>>>>> 2dc98099
      }

      const passwordHash = password;

      const newUsers = await sql`
        INSERT INTO users (email, password_hash)
        VALUES (${email}, ${passwordHash})
        RETURNING id, email, created_at
      `;

      const user = newUsers[0] as any;
      const sessionUser = {
        id: user.id,
        email: user.email,
        created_at: user.created_at,
      };

      localStorage.setItem(SESSION_KEY, JSON.stringify(sessionUser));
      return { success: true, user: sessionUser };
    } catch (error) {
      throw error;
    }
  },

  async logout() {
    localStorage.removeItem(SESSION_KEY);
    localStorage.removeItem('adminToken');
  },

  async getCurrentUser() {
    try {
      const sessionData = localStorage.getItem(SESSION_KEY);
      if (!sessionData) return null;

      const user = JSON.parse(sessionData);
      
      const users = await sql`
        SELECT id, email, created_at 
        FROM users 
        WHERE id = ${user.id}
      `;

      return users.length > 0 ? users[0] : null;
    } catch (error) {
      return null;
    }
  },

  async getSession() {
    const user = await this.getCurrentUser();
    return user ? { user } : null;
  },

<<<<<<< HEAD
  async onAuthStateChange(callback: (event: string, session: unknown) => void) {
    return supabase.auth.onAuthStateChange(callback as never);
=======
  async onAuthStateChange(callback: (event: string, session: any) => void) {
    const handleStorageChange = () => {
      this.getCurrentUser().then(user => {
        callback(user ? 'SIGNED_IN' : 'SIGNED_OUT', user ? { user } : null);
      });
    };

    window.addEventListener('storage', handleStorageChange);
    
    return {
      data: {
        subscription: {
          unsubscribe: () => {
            window.removeEventListener('storage', handleStorageChange);
          }
        }
      }
    };
>>>>>>> 2dc98099
  }
};<|MERGE_RESOLUTION|>--- conflicted
+++ resolved
@@ -14,35 +14,28 @@
 const SESSION_KEY = 'rise_via_user_session';
 
 export const authService = {
-<<<<<<< HEAD
-  async login(email: string, password: string): Promise<Record<string, unknown>> {
-=======
-  async login(email: string, password: string): Promise<{ success: boolean; user?: Record<string, unknown> }> {
->>>>>>> 2dc98099
+  async login(email: string, password: string): Promise<{ success: boolean; user?: User }> {
+    // Admin shortcut
     if (email === 'admin' && password === 'admin123') {
       localStorage.setItem('adminToken', 'admin-token');
       return { success: true };
     }
-    
     try {
       const users = await sql`
         SELECT id, email, password_hash, created_at 
         FROM users 
         WHERE email = ${email}
       `;
-
       if (users.length === 0) {
         throw new Error('Invalid email or password');
       }
-
-      const user = users[0] as any;
-
-      const sessionUser = {
+      const user = users[0] as User;
+      // NOTE: Passwords should be hashed and verified securely in production
+      const sessionUser: User = {
         id: user.id,
         email: user.email,
         created_at: user.created_at,
       };
-
       localStorage.setItem(SESSION_KEY, JSON.stringify(sessionUser));
       return { success: true, user: sessionUser };
     } catch (error) {
@@ -50,40 +43,27 @@
     }
   },
 
-<<<<<<< HEAD
-  async register(email: string, password: string, metadata: Record<string, unknown>) {
-    const { data, error } = await supabase.auth.signUp({
-      email,
-      password,
-      options: {
-        data: metadata
-=======
-  async register(email: string, password: string, _metadata?: any) {
+  async register(email: string, password: string, _metadata?: Record<string, unknown>) {
     try {
       const existingUsers = await sql`
         SELECT id FROM users WHERE email = ${email}
       `;
-
       if (existingUsers.length > 0) {
         throw new Error('User already exists with this email');
->>>>>>> 2dc98099
       }
-
+      // WARNING: Password should be hashed before storing in production
       const passwordHash = password;
-
       const newUsers = await sql`
         INSERT INTO users (email, password_hash)
         VALUES (${email}, ${passwordHash})
         RETURNING id, email, created_at
       `;
-
-      const user = newUsers[0] as any;
-      const sessionUser = {
+      const user = newUsers[0] as User;
+      const sessionUser: User = {
         id: user.id,
         email: user.email,
         created_at: user.created_at,
       };
-
       localStorage.setItem(SESSION_KEY, JSON.stringify(sessionUser));
       return { success: true, user: sessionUser };
     } catch (error) {
@@ -96,21 +76,18 @@
     localStorage.removeItem('adminToken');
   },
 
-  async getCurrentUser() {
+  async getCurrentUser(): Promise<User | null> {
     try {
       const sessionData = localStorage.getItem(SESSION_KEY);
       if (!sessionData) return null;
-
       const user = JSON.parse(sessionData);
-      
       const users = await sql`
         SELECT id, email, created_at 
         FROM users 
         WHERE id = ${user.id}
       `;
-
-      return users.length > 0 ? users[0] : null;
-    } catch (error) {
+      return users.length > 0 ? users[0] as User : null;
+    } catch {
       return null;
     }
   },
@@ -120,19 +97,13 @@
     return user ? { user } : null;
   },
 
-<<<<<<< HEAD
-  async onAuthStateChange(callback: (event: string, session: unknown) => void) {
-    return supabase.auth.onAuthStateChange(callback as never);
-=======
   async onAuthStateChange(callback: (event: string, session: any) => void) {
     const handleStorageChange = () => {
       this.getCurrentUser().then(user => {
         callback(user ? 'SIGNED_IN' : 'SIGNED_OUT', user ? { user } : null);
       });
     };
-
     window.addEventListener('storage', handleStorageChange);
-    
     return {
       data: {
         subscription: {
@@ -142,6 +113,5 @@
         }
       }
     };
->>>>>>> 2dc98099
   }
 };