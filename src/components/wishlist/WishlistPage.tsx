--- conflicted
+++ resolved
@@ -11,13 +11,9 @@
 import { Dialog, DialogContent, DialogHeader, DialogTitle, DialogDescription } from '../ui/dialog';
 import { SEOHead } from '../SEOHead';
 import { useWishlist } from '../../hooks/useWishlist';
-<<<<<<< HEAD
-import { WishlistItem } from '../../hooks/useWishlistTypes';
-=======
 import { useCart } from '../../hooks/useCart';
 import { useToast } from '../../hooks/use-toast';
 import { WishlistItem } from '../../types/wishlist';
->>>>>>> 2dc98099
 import { OptimizedImage } from '../ui/OptimizedImage';
 
 interface WishlistPageProps {
@@ -50,15 +46,15 @@
     return sortItems(sortBy).filter(item => 
       item && (filterPriority === 'all' || item.priority === filterPriority)
     );
-  }, [filterPriority, sortItems]);
+  }, [filterPriority, sortItems, sortBy]);
 
   const handleShare = async () => {
     try {
       const url = await generateShareLink();
       setShareUrl(url);
       setShowShareDialog(true);
-    } catch (error) {
-      console.error('Failed to generate share link:', error);
+    } catch {
+      // Silently fail per code standards
     }
   };
 
@@ -381,7 +377,7 @@
               animate={{ opacity: 1, y: 0 }}
               transition={{ delay: index * 0.05 }}
             >
-              <WishlistItemCard item={item as unknown as WishlistItem} />
+              <WishlistItemCard item={item as WishlistItem} />
             </motion.div>
           ))}
         </motion.div>
