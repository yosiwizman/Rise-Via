--- conflicted
+++ resolved
@@ -1,4 +1,4 @@
-import { WishlistItem } from '../types/wishlist';
+import type { WishlistItem } from '../types/wishlist';
 
 interface PriceCheckResult {
   itemId: string;
@@ -8,9 +8,9 @@
   percentageChange: number;
 }
 
-export class PriceTrackingService {
+class PriceTrackingService {
   private static instance: PriceTrackingService;
-  private checkInterval: NodeJS.Timeout | null = null;
+  private checkInterval: ReturnType<typeof setInterval> | null = null;
   private readonly CHECK_INTERVAL_MS = 5 * 60 * 1000; // 5 minutes
   private readonly STORAGE_KEY = 'risevia-price-alerts';
 
@@ -29,12 +29,10 @@
     if (this.checkInterval) {
       clearInterval(this.checkInterval);
     }
-
     this.checkInterval = setInterval(() => {
       this.checkAllPriceAlerts();
     }, this.CHECK_INTERVAL_MS);
-
-    console.log('🔔 Price tracking service started');
+    // No console.log
   }
 
   public stopPriceTracking(): void {
@@ -42,39 +40,30 @@
       clearInterval(this.checkInterval);
       this.checkInterval = null;
     }
-    console.log('🔕 Price tracking service stopped');
+    // No console.log
   }
 
   private async checkAllPriceAlerts(): Promise<void> {
     try {
       const wishlistData = localStorage.getItem('risevia-wishlist');
       if (!wishlistData) return;
-
       const { state } = JSON.parse(wishlistData);
       const itemsWithAlerts = state.items.filter((item: WishlistItem) => 
         item.priceAlert && item.priceAlert.isActive
       );
-
       if (itemsWithAlerts.length === 0) return;
-
-      console.log(`🔍 Checking prices for ${itemsWithAlerts.length} items with alerts`);
-
       const priceCheckResults = await Promise.all(
         itemsWithAlerts.map((item: WishlistItem) => this.checkItemPrice(item))
       );
-
       const triggeredAlerts = priceCheckResults.filter(result => result.priceDropped);
-
       if (triggeredAlerts.length > 0) {
-        console.log(`🚨 ${triggeredAlerts.length} price alerts triggered!`);
         triggeredAlerts.forEach(alert => {
           this.triggerPriceAlert(alert);
         });
       }
-
       this.logPriceCheckActivity(priceCheckResults);
-    } catch (error) {
-      console.error('Error checking price alerts:', error);
+    } catch {
+      // Silent fail per code standards
     }
   }
 
@@ -83,7 +72,6 @@
     const targetPrice = item.priceAlert!.targetPrice;
     const priceDropped = currentPrice <= targetPrice;
     const percentageChange = ((currentPrice - item.price) / item.price) * 100;
-
     return {
       itemId: item.id,
       currentPrice,
@@ -97,11 +85,9 @@
     const volatility = 0.1; // 10% volatility
     const randomChange = (Math.random() - 0.5) * 2 * volatility;
     const newPrice = originalPrice * (1 + randomChange);
-
     if (Math.random() < 0.05) {
       return targetPrice * (0.95 + Math.random() * 0.05); // Slightly below target
     }
-
     return Math.max(newPrice, 0.01); // Ensure price doesn't go negative
   }
 
@@ -113,13 +99,8 @@
       percentageChange: result.percentageChange,
       triggeredAt: Date.now()
     };
-
     this.storeTriggeredAlert(alertData);
-
-    this.showBrowserNotification(alertData);
-
-    console.log(`🎯 Price Alert Triggered!`, alertData);
-
+    void this.showBrowserNotification(alertData);
     this.trackPriceAlertEvent('triggered', alertData);
   }
 
@@ -127,20 +108,17 @@
     try {
       const existingAlerts = JSON.parse(localStorage.getItem(this.STORAGE_KEY) || '[]');
       existingAlerts.push(alertData);
-      
       if (existingAlerts.length > 100) {
         existingAlerts.splice(0, existingAlerts.length - 100);
       }
-      
       localStorage.setItem(this.STORAGE_KEY, JSON.stringify(existingAlerts));
-    } catch (error) {
-      console.error('Error storing triggered alert:', error);
+    } catch {
+      // Silent fail
     }
   }
 
   private async showBrowserNotification(alertData: Record<string, unknown>): Promise<void> {
     if (!('Notification' in window)) return;
-
     if (Notification.permission === 'granted') {
       new Notification('RiseViA Price Alert! 🎯', {
         body: `Your target price has been reached! Current price: $${(alertData.currentPrice as number).toFixed(2)}`,
@@ -151,7 +129,7 @@
     } else if (Notification.permission !== 'denied') {
       const permission = await Notification.requestPermission();
       if (permission === 'granted') {
-        this.showBrowserNotification(alertData);
+        void this.showBrowserNotification(alertData);
       }
     }
   }
@@ -168,14 +146,11 @@
         percentageChange: r.percentageChange
       }))
     };
-
     const existingActivity = JSON.parse(localStorage.getItem('price-check-activity') || '[]');
     existingActivity.push(activity);
-    
     if (existingActivity.length > 50) {
       existingActivity.splice(0, existingActivity.length - 50);
     }
-    
     localStorage.setItem('price-check-activity', JSON.stringify(existingActivity));
   }
 
@@ -191,28 +166,23 @@
         }
       });
     }
-
     const analyticsData = {
       action,
       timestamp: Date.now(),
       ...data
     };
-
     const existingAnalytics = JSON.parse(localStorage.getItem('price-alert-analytics') || '[]');
     existingAnalytics.push(analyticsData);
-    
     if (existingAnalytics.length > 1000) {
       existingAnalytics.splice(0, existingAnalytics.length - 1000);
     }
-    
     localStorage.setItem('price-alert-analytics', JSON.stringify(existingAnalytics));
   }
 
   public getTriggeredAlerts(): Record<string, unknown>[] {
     try {
       return JSON.parse(localStorage.getItem(this.STORAGE_KEY) || '[]');
-    } catch (error) {
-      console.error('Error getting triggered alerts:', error);
+    } catch {
       return [];
     }
   }
@@ -220,15 +190,13 @@
   public getPriceCheckActivity(): Record<string, unknown>[] {
     try {
       return JSON.parse(localStorage.getItem('price-check-activity') || '[]');
-    } catch (error) {
-      console.error('Error getting price check activity:', error);
+    } catch {
       return [];
     }
   }
 
   public clearTriggeredAlerts(): void {
     localStorage.removeItem(this.STORAGE_KEY);
-    console.log('🗑️ Cleared all triggered price alerts');
   }
 
   public getAlertStats(): {
@@ -240,7 +208,6 @@
     try {
       const wishlistData = localStorage.getItem('risevia-wishlist');
       const triggeredAlerts = this.getTriggeredAlerts();
-      
       let activeAlerts = 0;
       if (wishlistData) {
         const { state } = JSON.parse(wishlistData);
@@ -248,24 +215,17 @@
           item.priceAlert && item.priceAlert.isActive
         ).length;
       }
-
       const today = new Date().toDateString();
       const triggeredToday = triggeredAlerts.filter(alert => 
-<<<<<<< HEAD
-        new Date((alert as { triggeredAt: number }).triggeredAt).toDateString() === today
-=======
         new Date(alert.triggeredAt as number).toDateString() === today
->>>>>>> 2dc98099
       ).length;
-
       return {
         totalAlerts: triggeredAlerts.length,
         activeAlerts,
         triggeredToday,
         averageResponseTime: this.CHECK_INTERVAL_MS / 1000 // in seconds
       };
-    } catch (error) {
-      console.error('Error getting alert stats:', error);
+    } catch {
       return {
         totalAlerts: 0,
         activeAlerts: 0,
