import { create } from 'zustand';
import { persist, createJSONStorage } from 'zustand/middleware';
import { CartStore, CartItem, CartStats } from '../types/cart';
import { SecurityUtils } from '../utils/security';
import { cartAnalytics } from '../analytics/cartAnalytics';

const STORAGE_KEY = 'risevia-cart';

const initialStats: CartStats = {
  totalItems: 0,
  totalValue: 0,
  itemCount: 0,
  dateCreated: Date.now(),
  lastUpdated: Date.now()
};

export const useCart = create<CartStore>()(
  persist(
    (set, get) => ({
      items: [],
      stats: initialStats,
      isOpen: false,
      isLoading: false,
      error: null,

      addToCart: (itemData, quantity = 1) => {
        const state = get();
        
        if (!SecurityUtils.checkRateLimit('cart_add', 30, 60000)) {
          set({ error: 'Too many requests. Please wait before adding more items.' });
          return;
        }

        const sanitizedName = SecurityUtils.sanitizeInput(itemData.name);
        const existingItem = state.items.find(item => item.productId === itemData.productId);

        if (existingItem) {
          const updatedItems = state.items.map(item =>
            item.productId === itemData.productId
              ? { ...item, quantity: item.quantity + quantity }
              : item
          );
          const updatedStats = calculateStats(updatedItems);
          
          set({
            items: updatedItems,
            stats: updatedStats,
            error: null
          });
        } else {
          const newItem: CartItem = {
            ...itemData,
            id: crypto.randomUUID(),
            name: sanitizedName,
            quantity,
            dateAdded: Date.now()
          };

          const updatedItems = [...state.items, newItem];
          const updatedStats = calculateStats(updatedItems);

          set({
            items: updatedItems,
            stats: updatedStats,
            error: null
          });

<<<<<<< HEAD
          trackCartEvent('add', newItem, { quantity });
          cartAnalytics.trackCartEvent('add', newItem, { quantity });
        }
=======
        if (typeof window !== 'undefined' && window.dispatchEvent) {
          window.dispatchEvent(new CustomEvent('cart-item-added', {
            detail: { name: sanitizedName, quantity }
          }));
        }

        trackCartEvent('add', itemData, { quantity });
>>>>>>> 905b8cce
      },

      removeFromCart: (itemId) => {
        const state = get();
        const itemToRemove = state.items.find(item => item.id === itemId);
        
        if (!itemToRemove) return;

        const updatedItems = state.items.filter(item => item.id !== itemId);
        const updatedStats = calculateStats(updatedItems);

        set({
          items: updatedItems,
          stats: updatedStats,
          error: null
        });

        trackCartEvent('remove', itemToRemove);
        cartAnalytics.trackCartEvent('remove', itemToRemove);
      },

      updateQuantity: (itemId, quantity) => {
        if (quantity <= 0) {
          get().removeFromCart(itemId);
          return;
        }

        const state = get();
        const updatedItems = state.items.map(item =>
          item.id === itemId ? { ...item, quantity } : item
        );
        const updatedStats = calculateStats(updatedItems);

        set({
          items: updatedItems,
          stats: updatedStats
        });
      },

      clearCart: () => {
        set({
          items: [],
          stats: { ...initialStats, dateCreated: Date.now() },
          error: null
        });

        trackCartEvent('clear');
        cartAnalytics.trackCartEvent('clear');
      },

      isInCart: (productId) => {
        const state = get();
        return state.items.some(item => item.productId === productId);
      },

      getCartCount: () => {
        return get().items.reduce((sum, item) => sum + item.quantity, 0);
      },

      getCartTotal: () => {
        return get().items.reduce((sum, item) => sum + (item.price * item.quantity), 0);
      },

      setCartOpen: (open) => {
        set({ isOpen: open });
      }
    }),
    {
      name: STORAGE_KEY,
      storage: createJSONStorage(() => localStorage),
      partialize: (state) => ({
        items: state.items,
        stats: state.stats
      })
    }
  )
);

function calculateStats(items: CartItem[]): CartStats {
  const totalItems = items.length;
  const itemCount = items.reduce((sum, item) => sum + item.quantity, 0);
  const totalValue = items.reduce((sum, item) => sum + (item.price * item.quantity), 0);

  return {
    totalItems,
    totalValue,
    itemCount,
    dateCreated: Date.now(),
    lastUpdated: Date.now()
  };
}

function trackCartEvent(
  action: 'add' | 'remove' | 'update' | 'clear',
  item?: any,
  metadata?: Record<string, any>
) {
  if (typeof window !== 'undefined' && 'gtag' in window) {
    (window as any).gtag('event', `cart_${action}`, {
      event_category: 'cart',
      event_label: item?.name || 'bulk_action',
      value: item?.price || 0,
      ...metadata
    });
  }

  const analyticsData = {
    action,
    timestamp: Date.now(),
    itemName: item?.name,
    itemPrice: item?.price,
    itemCategory: item?.category,
    ...metadata
  };

  const existingAnalytics = JSON.parse(localStorage.getItem('cart_analytics') || '[]');
  existingAnalytics.push(analyticsData);
  
  if (existingAnalytics.length > 1000) {
    existingAnalytics.splice(0, existingAnalytics.length - 1000);
  }
  
  localStorage.setItem('cart_analytics', JSON.stringify(existingAnalytics));
}<|MERGE_RESOLUTION|>--- conflicted
+++ resolved
@@ -65,19 +65,15 @@
             error: null
           });
 
-<<<<<<< HEAD
-          trackCartEvent('add', newItem, { quantity });
-          cartAnalytics.trackCartEvent('add', newItem, { quantity });
-        }
-=======
         if (typeof window !== 'undefined' && window.dispatchEvent) {
           window.dispatchEvent(new CustomEvent('cart-item-added', {
             detail: { name: sanitizedName, quantity }
           }));
         }
 
-        trackCartEvent('add', itemData, { quantity });
->>>>>>> 905b8cce
+        trackCartEvent('add', newItem, { quantity });
+        cartAnalytics.trackCartEvent('add', newItem, { quantity });
+        }
       },
 
       removeFromCart: (itemId) => {
