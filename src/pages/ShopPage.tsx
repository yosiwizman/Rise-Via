import { useState, useMemo, useEffect } from 'react';
import { motion } from 'framer-motion';
import { ShoppingBag } from 'lucide-react';
import { Badge } from '../components/ui/badge';
import { SEOHead } from '../components/SEOHead';
import { WishlistButton } from '../components/wishlist/WishlistButton';
import { ProductDetailModal } from '../components/ProductDetailModal';
import { SearchFilters } from '../components/SearchFilters';
import { useCart } from '../hooks/useCart';
import { toast } from 'sonner';
import productsData from '../data/products.json';
import { productService } from '../services/productService';
import type { Product } from '../types/product';

interface FilterOptions {
  strainType?: string;
  thcaRange?: { min: number; max: number };
  effects?: string[];
  priceRange?: { min: number; max: number };
  category?: string;
  sortBy?: string;
}

export const ShopPage = () => {
  const [filter, setFilter] = useState('all');
  const [selectedProduct, setSelectedProduct] = useState<Product | null>(null);
  const [showModal, setShowModal] = useState(false);
  const [products, setProducts] = useState<Product[]>([]);
  const [loading, setLoading] = useState(true);
  const [searchTerm, setSearchTerm] = useState('');
  const [sortBy, setSortBy] = useState('name');
  const { addToCart } = useCart();

  useEffect(() => {
    loadProducts();
  }, []);

  const loadProducts = async () => {
    try {
      setLoading(true);
      const dbProducts = await productService.getAll();
      if (dbProducts.length > 0) {
        setProducts(dbProducts as Product[]);
      } else {
        setProducts(productsData.products as Product[]);
      }
    } catch {
      setProducts(productsData.products as Product[]);
    } finally {
      setLoading(false);
    }
  };

  const handleSearch = (term: string) => setSearchTerm(term);
  const handleFilter = (filters: FilterOptions) => setFilter(filters.strainType || 'all');
  const handleSort = (sortOption: string) => setSortBy(sortOption);

  const filteredProducts = useMemo(() => {
    const filtered = products.filter(product => {
      const matchesSearch = !searchTerm ||
        product.name.toLowerCase().includes(searchTerm.toLowerCase()) ||
        (product.description || '').toLowerCase().includes(searchTerm.toLowerCase()) ||
        (product.effects || []).some((effect: string) => effect.toLowerCase().includes(searchTerm.toLowerCase()));

      const matchesType = filter === 'all' ||
        (product.strain_type || product.strainType) === filter;

      return matchesSearch && matchesType;
    });

    return filtered.sort((a, b) => {
      switch (sortBy) {
        case 'name':
          return a.name.localeCompare(b.name);
        case 'price': {
          const priceA = typeof a.prices === 'object' ? a.prices.gram : a.price || 0;
          const priceB = typeof b.prices === 'object' ? b.prices.gram : b.price || 0;
          return priceA - priceB;
        }
        case 'thca': {
          const thcaA = a.thca_percentage || a.thcaPercentage || 0;
          const thcaB = b.thca_percentage || b.thcaPercentage || 0;
          return thcaB - thcaA;
        }
        case 'popularity':
          return (b.featured ? 1 : 0) - (a.featured ? 1 : 0);
        default:
          return 0;
      }
    });
  }, [products, filter, searchTerm, sortBy]);

  const handleProductClick = (product: Product) => {
    const modalProduct = {
      id: product.id || '',
      name: product.name,
      price: typeof product.prices === 'object' ? product.prices.gram : product.price || 0,
      images: product.images,
      strainType: product.strain_type || product.strainType || '',
      category: product.category,
      thcaPercentage: product.thca_percentage || product.thcaPercentage || 0,
      description: product.description || '',
      effects: product.effects || [],
      inventory: product.inventory || product.volume_available || 0
    };
    setSelectedProduct(modalProduct as Product);
    setShowModal(true);
  };

  const ProductCard = ({ product }: { product: Product }) => (
    <div
      className="bg-white dark:bg-gray-800 rounded-lg shadow-lg overflow-hidden hover:scale-105 transition-transform relative cursor-pointer"
      onClick={() => handleProductClick(product)}
    >
      <div className="relative">
        <img
          src={product.images?.[0] || `https://via.placeholder.com/400x300/4A5568/FFFFFF?text=${encodeURIComponent(product.name)}`}
          alt={product.name}
          loading="lazy"
          className="w-full h-48 object-cover"
        />
        <div className="absolute top-2 right-2">
          <div onClick={(e) => e.stopPropagation()}>
            <WishlistButton
              item={{
                id: product.id || '',
                name: product.name,
<<<<<<< HEAD
                price: product.price,
                originalPrice: product.price,
                image: product.images[0],
=======
                price: typeof product.prices === 'object' ? product.prices.gram : product.price || 0,
                image: product.images?.[0] || `https://via.placeholder.com/400x300/4A5568/FFFFFF?text=${encodeURIComponent(product.name)}`,
>>>>>>> c676031e
                category: product.category,
                effects: product.effects || [],
              }}
              size="md"
            />
          </div>
        </div>
      </div>
      <div className="p-4">
        <h3 className="font-bold text-lg mb-2 text-risevia-black dark:text-gray-100">{product.name}</h3>
        <p className="text-risevia-charcoal dark:text-gray-400 text-sm mb-2 capitalize">{product.strain_type || product.strainType}</p>
        <p className="text-risevia-charcoal dark:text-gray-300 text-sm mb-4 line-clamp-2">{product.description}</p>
        <div className="flex justify-between items-center mb-4">
          <span className="text-xl font-bold text-risevia-black dark:text-gray-100">
            ${typeof product.prices === 'object' ? product.prices.gram : product.price}
          </span>
          <Badge className="bg-risevia-teal text-white">
            {product.thca_percentage || product.thcaPercentage}% THCA
          </Badge>
        </div>
        <div className="flex flex-wrap gap-1 mb-4">
          {(product.effects || []).map((effect: string, index: number) => (
            <Badge key={index} variant="outline" className="text-xs border-risevia-purple text-risevia-purple">
              {effect}
            </Badge>
          ))}
        </div>
        <button
          onClick={(e) => {
            e.stopPropagation();
            addToCart({
              productId: product.id || '',
              name: product.name,
              price: typeof product.prices === 'object' ? product.prices.gram : product.price || 0,
              image: product.images[0],
              category: product.category,
              strainType: product.strain_type || product.strainType || '',
              thcaPercentage: product.thca_percentage || product.thcaPercentage || 0
            });
            toast.success(`${product.name} added to cart!`, {
              description: `$${product.price} • ${product.thcaPercentage}% THCA`,
              duration: 3000,
            });
          }}
          className="w-full bg-gradient-to-r from-risevia-purple to-risevia-teal text-white py-2 rounded hover:opacity-90 transition-opacity flex items-center justify-center"
        >
          <ShoppingBag className="w-4 h-4 mr-2" />
          Add to Cart
        </button>
      </div>
    </div>
  );

  return (
    <div className="min-h-screen bg-gradient-to-br from-purple-100 via-white to-teal-50 py-8">
      <SEOHead
        title="Shop Premium THCA Cannabis Products"
        description="Browse RiseViA's complete collection of lab-tested THCA cannabis strains. High-potency, federally compliant products with detailed information."
        canonical="https://risevia.com/shop"
      />
      <div className="container mx-auto px-4">
        <motion.div
          initial={{ opacity: 0, y: 20 }}
          animate={{ opacity: 1, y: 0 }}
          className="text-center mb-12"
        >
          <h1 className="text-4xl md:text-6xl font-bold gradient-text mb-4">Shop Premium THCA</h1>
          <p className="text-xl text-risevia-charcoal dark:text-gray-300 max-w-2xl mx-auto">
            Discover our curated selection of high-potency THCA products. Lab-tested, federally compliant, and naturally elevated.
          </p>
        </motion.div>
        
        {/* Search and Filters */}
        <motion.div
          className="mb-8"
          initial={{ opacity: 0, y: 20 }}
          animate={{ opacity: 1, y: 0 }}
          transition={{ duration: 0.6, delay: 0.2 }}
        >
          <SearchFilters
            onSearch={handleSearch}
            onFilter={handleFilter}
            onSort={handleSort}
          />
        </motion.div>
        
        {/* Filter Buttons */}
        <motion.div
          initial={{ opacity: 0, y: 20 }}
          animate={{ opacity: 1, y: 0 }}
          transition={{ delay: 0.2 }}
          className="flex flex-wrap justify-center gap-4 mb-8"
        >
          <button
            onClick={() => setFilter('all')}
            className={`px-6 py-3 rounded-lg font-medium transition-all ${
              filter === 'all'
                ? 'bg-gradient-to-r from-risevia-purple to-risevia-teal text-white shadow-lg'
                : 'bg-white text-risevia-charcoal hover:bg-gray-50 border border-gray-200'
            }`}
          >
            All Products ({products.length})
          </button>
          <button
            onClick={() => setFilter('sativa')}
            className={`px-6 py-3 rounded-lg font-medium transition-all ${
              filter === 'sativa'
                ? 'bg-gradient-to-r from-risevia-purple to-risevia-teal text-white shadow-lg'
                : 'bg-white text-risevia-charcoal hover:bg-gray-50 border border-gray-200'
            }`}
          >
            Sativa ({products.filter(p => (p.strain_type || p.strainType) === 'sativa').length})
          </button>
          <button
            onClick={() => setFilter('indica')}
            className={`px-6 py-3 rounded-lg font-medium transition-all ${
              filter === 'indica'
                ? 'bg-gradient-to-r from-risevia-purple to-risevia-teal text-white shadow-lg'
                : 'bg-white text-risevia-charcoal hover:bg-gray-50 border border-gray-200'
            }`}
          >
            Indica ({products.filter(p => (p.strain_type || p.strainType) === 'indica').length})
          </button>
          <button
            onClick={() => setFilter('hybrid')}
            className={`px-6 py-3 rounded-lg font-medium transition-all ${
              filter === 'hybrid'
                ? 'bg-gradient-to-r from-risevia-purple to-risevia-teal text-white shadow-lg'
                : 'bg-white text-risevia-charcoal hover:bg-gray-50 border border-gray-200'
            }`}
          >
            Hybrid ({products.filter(p => (p.strain_type || p.strainType) === 'hybrid').length})
          </button>
        </motion.div>
        
        {/* Product Grid */}
        {loading ? (
          <div className="text-center py-12">
            <div className="animate-spin rounded-full h-12 w-12 border-b-2 border-risevia-purple mx-auto"></div>
            <p className="mt-4 text-gray-600">Loading products...</p>
          </div>
        ) : (
          <motion.div
            initial={{ opacity: 0 }}
            animate={{ opacity: 1 }}
            transition={{ delay: 0.4 }}
            className="grid grid-cols-1 md:grid-cols-2 lg:grid-cols-3 xl:grid-cols-4 gap-6"
          >
            {filteredProducts.map((product, index) => (
              <motion.div
                key={product.id}
                initial={{ opacity: 0, y: 20 }}
                animate={{ opacity: 1, y: 0 }}
                transition={{ delay: index * 0.05 }}
              >
                <ProductCard product={product} />
              </motion.div>
            ))}
          </motion.div>
        )}

        {filteredProducts.length === 0 && (
          <motion.div
            initial={{ opacity: 0 }}
            animate={{ opacity: 1 }}
            className="text-center py-12"
          >
            <p className="text-risevia-charcoal dark:text-gray-300 text-lg">No products found for this category.</p>
            <button
              onClick={() => setFilter('all')}
              className="mt-4 px-6 py-2 bg-gradient-to-r from-risevia-purple to-risevia-teal text-white rounded-lg hover:opacity-90 transition-opacity"
            >
              View All Products
            </button>
          </motion.div>
        )}
      </div>

      <ProductDetailModal
        isOpen={showModal}
        onClose={() => setShowModal(false)}
        product={selectedProduct ? {
          id: selectedProduct.id || '',
          name: selectedProduct.name,
          price: selectedProduct.price || 0,
          images: selectedProduct.images,
          strainType: selectedProduct.strainType || selectedProduct.strain_type || '',
          category: selectedProduct.category,
          thcaPercentage: selectedProduct.thcaPercentage || selectedProduct.thca_percentage || 0,
          description: selectedProduct.description,
          effects: selectedProduct.effects || [],
          inventory: selectedProduct.inventory || selectedProduct.volume_available || 0
        } : null}
      />
    </div>
  );
};<|MERGE_RESOLUTION|>--- conflicted
+++ resolved
@@ -125,14 +125,8 @@
               item={{
                 id: product.id || '',
                 name: product.name,
-<<<<<<< HEAD
-                price: product.price,
-                originalPrice: product.price,
-                image: product.images[0],
-=======
                 price: typeof product.prices === 'object' ? product.prices.gram : product.price || 0,
                 image: product.images?.[0] || `https://via.placeholder.com/400x300/4A5568/FFFFFF?text=${encodeURIComponent(product.name)}`,
->>>>>>> c676031e
                 category: product.category,
                 effects: product.effects || [],
               }}
@@ -167,7 +161,8 @@
               productId: product.id || '',
               name: product.name,
               price: typeof product.prices === 'object' ? product.prices.gram : product.price || 0,
-              image: product.images[0],
+              originalPrice: typeof product.prices === 'object' ? product.prices.gram : product.price || 0,
+              image: product.images?.[0] || `https://via.placeholder.com/400x300/4A5568/FFFFFF?text=${encodeURIComponent(product.name)}`,
               category: product.category,
               strainType: product.strain_type || product.strainType || '',
               thcaPercentage: product.thca_percentage || product.thcaPercentage || 0
