--- conflicted
+++ resolved
@@ -1,8 +1,8 @@
-<<<<<<< HEAD
-=======
-import { sql } from '../lib/neon';
->>>>>>> 8b7532ce
-
+import { sql } from '../lib/neon'; // Neon DB for coupon persistence (wishlist DB already in project)
+
+/**
+ * Domain model (camelCase) used inside the app.
+ */
 export interface Coupon {
   id: string;
   code: string;
@@ -23,78 +23,131 @@
   discountAmount?: number;
 }
 
+/**
+ * Maps a raw DB row (snake_case) to the internal camelCase Coupon interface.
+ */
+function mapRowToCoupon(row: any): Coupon {
+  return {
+    id: row.id,
+    code: row.code,
+    discountType: row.discount_type,
+    discountValue: Number(row.discount_value),
+    minOrderAmount: row.min_order_amount != null ? Number(row.min_order_amount) : undefined,
+    maxUses: row.max_uses != null ? Number(row.max_uses) : undefined,
+    currentUses: Number(row.current_uses),
+    expiresAt: row.expires_at ? new Date(row.expires_at).toISOString() : undefined,
+    createdAt: new Date(row.created_at).toISOString(),
+    isActive: row.is_active
+  };
+}
+
+function normalizeCode(code: string): string {
+  return code.trim().toUpperCase();
+}
+
 export const couponService = {
-  async validateCoupon(): Promise<CouponValidationResult> {
+  /**
+   * Validate a coupon code against current order amount.
+   * Falls back to mock coupons if DB query fails.
+   */
+  async validateCoupon(code: string, orderAmount: number): Promise<CouponValidationResult> {
+    const normalized = normalizeCode(code);
+    if (!normalized) {
+      return { isValid: false, error: 'Coupon code is required' };
+    }
+
     try {
-<<<<<<< HEAD
-=======
-      const result = await sql`
-        SELECT * FROM coupons 
-        WHERE code = ${code} 
-        AND is_active = true 
-        AND (expires_at IS NULL OR expires_at > NOW())
-        AND (max_uses IS NULL OR current_uses < max_uses)
-        AND (min_order_amount IS NULL OR ${orderAmount} >= min_order_amount)
+      const result = await sql/* sql */`
+        SELECT *
+        FROM coupons
+        WHERE code = ${normalized}
+          AND is_active = true
+          AND (expires_at IS NULL OR expires_at > NOW())
+          AND (max_uses IS NULL OR current_uses < max_uses)
+          AND (min_order_amount IS NULL OR ${orderAmount} >= min_order_amount)
+        LIMIT 1;
       `;
-      
-      const coupon = result[0];
-      
-      if (!coupon) {
+
+      const row = result[0];
+      if (!row) {
+        return { isValid: false, error: 'Invalid or expired coupon code' };
+      }
+
+      const coupon = mapRowToCoupon(row);
+      const discountAmount = this.calculateDiscount(coupon, orderAmount);
+
+      return {
+        isValid: true,
+        coupon,
+        discountAmount
+      };
+    } catch (error) {
+      // Graceful fallback: try mock coupons (useful in local dev or if Neon unavailable)
+      try {
+        const mock = this.getMockCoupons().find(c =>
+          c.code === normalized &&
+          c.isActive &&
+          (!c.expiresAt || new Date(c.expiresAt).getTime() > Date.now()) &&
+          (!c.minOrderAmount || orderAmount >= c.minOrderAmount) &&
+          (!c.maxUses || c.currentUses < c.maxUses)
+        );
+
+        if (!mock) {
+          return {
+            isValid: false,
+            error: 'Invalid or expired coupon code'
+          };
+        }
+
+        return {
+          isValid: true,
+            coupon: mock,
+          discountAmount: this.calculateDiscount(mock, orderAmount)
+        };
+      } catch {
         return {
           isValid: false,
-          error: 'Invalid or expired coupon code'
+          error: 'Failed to validate coupon. Please try again.'
         };
       }
-
-      const discountAmount = coupon.discount_type === 'percentage' 
-        ? (orderAmount * coupon.discount_value) / 100
-        : coupon.discount_value;
-
-      const finalDiscountAmount = Math.min(discountAmount, orderAmount);
-
->>>>>>> 8b7532ce
-      return {
-        isValid: false,
-        error: 'Invalid or expired coupon code'
-      };
-    } catch {
-      return {
-        isValid: false,
-        error: 'Failed to validate coupon. Please try again.'
-      };
-    }
-  },
-
+    }
+  },
+
+  /**
+   * Increment usage count for a coupon (DB only; mock coupons ignored).
+   */
   async applyCoupon(code: string): Promise<void> {
+    const normalized = normalizeCode(code);
     try {
-<<<<<<< HEAD
-      console.log('Applying coupon:', code);
-    } catch {
-=======
-      await sql`UPDATE coupons SET current_uses = current_uses + 1 WHERE code = ${code}`;
+      await sql/* sql */`
+        UPDATE coupons
+        SET current_uses = current_uses + 1
+        WHERE code = ${normalized}
+          AND is_active = true
+          AND (expires_at IS NULL OR expires_at > NOW());
+      `;
     } catch (error) {
-      console.error('Error applying coupon:', error);
->>>>>>> 8b7532ce
       throw new Error('Failed to apply coupon');
     }
   },
 
   calculateDiscount(coupon: Coupon, orderAmount: number): number {
+    if (orderAmount <= 0) return 0;
     if (coupon.discountType === 'percentage') {
       return Math.min((orderAmount * coupon.discountValue) / 100, orderAmount);
-    } else {
-      return Math.min(coupon.discountValue, orderAmount);
-    }
+    }
+    return Math.min(coupon.discountValue, orderAmount);
   },
 
   formatDiscountDisplay(coupon: Coupon): string {
-    if (coupon.discountType === 'percentage') {
-      return `${coupon.discountValue}% off`;
-    } else {
-      return `$${coupon.discountValue.toFixed(2)} off`;
-    }
-  },
-
+    return coupon.discountType === 'percentage'
+      ? `${coupon.discountValue}% off`
+      : `$${coupon.discountValue.toFixed(2)} off`;
+  },
+
+  /**
+   * Mock data (for local development or fallback when Neon is unavailable).
+   */
   getMockCoupons(): Coupon[] {
     return [
       {
