import { useState, useMemo, useEffect } from 'react';
import { motion } from 'framer-motion';
import { ShoppingBag } from 'lucide-react';
import { Badge } from '../components/ui/badge';
import { SEOHead } from '../components/SEOHead';
import { WishlistButton } from '../components/wishlist/WishlistButton';
import { ProductDetailModal } from '../components/ProductDetailModal';
import { SearchFilters } from '../components/SearchFilters';
import { useCart } from '../hooks/useCart';
import { productService, Product } from '../services/productService';
import productsData from '../data/products.json';

export const ShopPage = () => {
  const [filter, setFilter] = useState('all');
  interface Product {
    id: string;
    name: string;
    slug: string;
    price: number;
    category: string;
    strainType: string;
    thcaPercentage: number;
    description: string;
    effects: string[];
    images: string[];
    featured: boolean;
    inventory: number;
  }

  const [selectedProduct, setSelectedProduct] = useState<Product | null>(null);
  const [showModal, setShowModal] = useState(false);
  const [products, setProducts] = useState<Product[]>([]);
  const [loading, setLoading] = useState(true);
  const [searchTerm, setSearchTerm] = useState('');
  const [sortBy, setSortBy] = useState('name');
  const { addToCart } = useCart();

  useEffect(() => {
    loadProducts();
  }, []);

  const loadProducts = async () => {
    try {
      setLoading(true);
      const dbProducts = await productService.getAll();
      
      if (dbProducts.length > 0) {
        setProducts(dbProducts);
      } else {
        setProducts(productsData.products as any);
      }
    } catch (error) {
      console.error('Error loading products:', error);
      setProducts(productsData.products as any);
    } finally {
      setLoading(false);
    }
  };

  const handleSearch = (term: string) => {
    setSearchTerm(term);
  };

  const handleFilter = (filters: any) => {
    setFilter(filters.strainType || 'all');
  };

  const handleSort = (sortOption: string) => {
    setSortBy(sortOption);
  };

  const filteredProducts = useMemo(() => {
    let filtered = products.filter(product => {
      const matchesSearch = !searchTerm || 
        product.name.toLowerCase().includes(searchTerm.toLowerCase()) ||
        (product.description || '').toLowerCase().includes(searchTerm.toLowerCase()) ||
        product.effects.some(effect => effect.toLowerCase().includes(searchTerm.toLowerCase()));
      
      const matchesType = filter === 'all' || 
        (product.strain_type || (product as any).strainType) === filter;
      
      return matchesSearch && matchesType;
    });

    return filtered.sort((a, b) => {
      switch (sortBy) {
        case 'name':
          return a.name.localeCompare(b.name);
        case 'price':
          const priceA = typeof a.prices === 'object' ? a.prices.gram : (a as any).price || 0;
          const priceB = typeof b.prices === 'object' ? b.prices.gram : (b as any).price || 0;
          return priceA - priceB;
        case 'thca':
          const thcaA = a.thca_percentage || (a as any).thcaPercentage || 0;
          const thcaB = b.thca_percentage || (b as any).thcaPercentage || 0;
          return thcaB - thcaA;
        case 'popularity':
          return (b.featured ? 1 : 0) - (a.featured ? 1 : 0);
        default:
          return 0;
      }
    });
  }, [products, filter, searchTerm, sortBy]);

  const handleProductClick = (product: Product) => {
    setSelectedProduct(product);
    setShowModal(true);
  };

<<<<<<< HEAD
  const ProductCard = ({ product }: { product: Product | any }) => {
=======
  const ProductCard = ({ product }: { product: Product }) => {
>>>>>>> 5b32286d
    return (
      <div 
        className="bg-white dark:bg-gray-800 rounded-lg shadow-lg overflow-hidden hover:scale-105 transition-transform relative cursor-pointer"
        onClick={() => handleProductClick(product)}
      >
        <div className="relative">
          <img 
            src={product.images?.[0] || `https://via.placeholder.com/400x300/4A5568/FFFFFF?text=${encodeURIComponent(product.name)}`} 
            alt={product.name}
            loading="lazy"
            className="w-full h-48 object-cover"
          />
          <div className="absolute top-2 right-2">
            <div onClick={(e) => e.stopPropagation()}>
              <WishlistButton
                item={{
                  id: product.id,
                  name: product.name,
                  price: typeof product.prices === 'object' ? product.prices.gram : (product as any).price,
                  image: product.images?.[0] || `https://via.placeholder.com/400x300/4A5568/FFFFFF?text=${encodeURIComponent(product.name)}`,
                  category: product.category,
                  effects: product.effects
                }}
                size="md"
              />
            </div>
          </div>
        </div>
        <div className="p-4">
          <h3 className="font-bold text-lg mb-2 text-risevia-black dark:text-gray-100">{product.name}</h3>
          <p className="text-risevia-charcoal dark:text-gray-400 text-sm mb-2 capitalize">{product.strain_type || (product as any).strainType}</p>
          <p className="text-risevia-charcoal dark:text-gray-300 text-sm mb-4 line-clamp-2">{product.description}</p>
          <div className="flex justify-between items-center mb-4">
            <span className="text-xl font-bold text-risevia-black dark:text-gray-100">
              ${typeof product.prices === 'object' ? product.prices.gram : (product as any).price}
            </span>
            <Badge className="bg-risevia-teal text-white">
              {product.thca_percentage || (product as any).thcaPercentage}% THCA
            </Badge>
          </div>
          <div className="flex flex-wrap gap-1 mb-4">
            {product.effects.map((effect: string, index: number) => (
              <Badge key={index} variant="outline" className="text-xs border-risevia-purple text-risevia-purple">
                {effect}
              </Badge>
            ))}
          </div>
          <button 
            onClick={(e) => {
              e.stopPropagation();
              addToCart({
                productId: product.id,
                name: product.name,
                price: typeof product.prices === 'object' ? product.prices.gram : (product as any).price,
                image: product.images[0],
                category: product.category,
<<<<<<< HEAD
                strainType: product.strain_type || (product as any).strainType,
                thcaPercentage: product.thca_percentage || (product as any).thcaPercentage
=======
                strainType: product.strainType,
                thcaPercentage: parseFloat(String(product.thcaPercentage))
>>>>>>> 5b32286d
              });
              console.log('✅ Added to cart:', product.name);
            }}
            className="w-full bg-gradient-to-r from-risevia-purple to-risevia-teal text-white py-2 rounded hover:opacity-90 transition-opacity flex items-center justify-center"
          >
            <ShoppingBag className="w-4 h-4 mr-2" />
            Add to Cart
          </button>
        </div>
      </div>
    );
  };

  return (
    <div className="min-h-screen bg-gradient-to-br from-purple-100 via-white to-teal-50 py-8">
      <SEOHead
        title="Shop Premium THCA Cannabis Products"
        description="Browse RiseViA's complete collection of lab-tested THCA cannabis strains. High-potency, federally compliant products with detailed information."
        canonical="https://risevia.com/shop"
      />
      <div className="container mx-auto px-4">
        <motion.div
          initial={{ opacity: 0, y: 20 }}
          animate={{ opacity: 1, y: 0 }}
          className="text-center mb-12"
        >
          <h1 className="text-4xl md:text-6xl font-bold gradient-text mb-4">Shop Premium THCA</h1>
          <p className="text-xl text-risevia-charcoal dark:text-gray-300 max-w-2xl mx-auto">
            Discover our curated selection of high-potency THCA products. Lab-tested, federally compliant, and naturally elevated.
          </p>
        </motion.div>
        
        {/* Search and Filters */}
        <motion.div 
          className="mb-8"
          initial={{ opacity: 0, y: 20 }}
          animate={{ opacity: 1, y: 0 }}
          transition={{ duration: 0.6, delay: 0.2 }}
        >
          <SearchFilters
            onSearch={handleSearch}
            onFilter={handleFilter}
            onSort={handleSort}
          />
        </motion.div>
        
        {/* Filter Buttons */}
        <motion.div
          initial={{ opacity: 0, y: 20 }}
          animate={{ opacity: 1, y: 0 }}
          transition={{ delay: 0.2 }}
          className="flex flex-wrap justify-center gap-4 mb-8"
        >
          <button 
            onClick={() => setFilter('all')}
            className={`px-6 py-3 rounded-lg font-medium transition-all ${
              filter === 'all' 
                ? 'bg-gradient-to-r from-risevia-purple to-risevia-teal text-white shadow-lg' 
                : 'bg-white text-risevia-charcoal hover:bg-gray-50 border border-gray-200'
            }`}
          >
            All Products ({products.length})
          </button>
          <button 
            onClick={() => setFilter('sativa')}
            className={`px-6 py-3 rounded-lg font-medium transition-all ${
              filter === 'sativa' 
                ? 'bg-gradient-to-r from-risevia-purple to-risevia-teal text-white shadow-lg' 
                : 'bg-white text-risevia-charcoal hover:bg-gray-50 border border-gray-200'
            }`}
          >
            Sativa ({products.filter(p => (p.strain_type || (p as any).strainType) === 'sativa').length})
          </button>
          <button 
            onClick={() => setFilter('indica')}
            className={`px-6 py-3 rounded-lg font-medium transition-all ${
              filter === 'indica' 
                ? 'bg-gradient-to-r from-risevia-purple to-risevia-teal text-white shadow-lg' 
                : 'bg-white text-risevia-charcoal hover:bg-gray-50 border border-gray-200'
            }`}
          >
            Indica ({products.filter(p => (p.strain_type || (p as any).strainType) === 'indica').length})
          </button>
          <button 
            onClick={() => setFilter('hybrid')}
            className={`px-6 py-3 rounded-lg font-medium transition-all ${
              filter === 'hybrid' 
                ? 'bg-gradient-to-r from-risevia-purple to-risevia-teal text-white shadow-lg' 
                : 'bg-white text-risevia-charcoal hover:bg-gray-50 border border-gray-200'
            }`}
          >
            Hybrid ({products.filter(p => (p.strain_type || (p as any).strainType) === 'hybrid').length})
          </button>
        </motion.div>
        
        {/* Product Grid */}
        {loading ? (
          <div className="text-center py-12">
            <div className="animate-spin rounded-full h-12 w-12 border-b-2 border-risevia-purple mx-auto"></div>
            <p className="mt-4 text-gray-600">Loading products...</p>
          </div>
        ) : (
          <motion.div
            initial={{ opacity: 0 }}
            animate={{ opacity: 1 }}
            transition={{ delay: 0.4 }}
            className="grid grid-cols-1 md:grid-cols-2 lg:grid-cols-3 xl:grid-cols-4 gap-6"
          >
            {filteredProducts.map((product, index) => (
              <motion.div
                key={product.id}
                initial={{ opacity: 0, y: 20 }}
                animate={{ opacity: 1, y: 0 }}
                transition={{ delay: index * 0.05 }}
              >
                <ProductCard product={product} />
              </motion.div>
            ))}
          </motion.div>
        )}

        {filteredProducts.length === 0 && (
          <motion.div
            initial={{ opacity: 0 }}
            animate={{ opacity: 1 }}
            className="text-center py-12"
          >
            <p className="text-risevia-charcoal dark:text-gray-300 text-lg">No products found for this category.</p>
            <button
              onClick={() => setFilter('all')}
              className="mt-4 px-6 py-2 bg-gradient-to-r from-risevia-purple to-risevia-teal text-white rounded-lg hover:opacity-90 transition-opacity"
            >
              View All Products
            </button>
          </motion.div>
        )}
      </div>

      <ProductDetailModal
        isOpen={showModal}
        onClose={() => setShowModal(false)}
        product={selectedProduct}
      />
    </div>
  );
};<|MERGE_RESOLUTION|>--- conflicted
+++ resolved
@@ -7,7 +7,7 @@
 import { ProductDetailModal } from '../components/ProductDetailModal';
 import { SearchFilters } from '../components/SearchFilters';
 import { useCart } from '../hooks/useCart';
-import { productService, Product } from '../services/productService';
+import { productService } from '../services/productService';
 import productsData from '../data/products.json';
 
 export const ShopPage = () => {
@@ -29,7 +29,7 @@
 
   const [selectedProduct, setSelectedProduct] = useState<Product | null>(null);
   const [showModal, setShowModal] = useState(false);
-  const [products, setProducts] = useState<Product[]>([]);
+  const [products, setProducts] = useState<any[]>([]);
   const [loading, setLoading] = useState(true);
   const [searchTerm, setSearchTerm] = useState('');
   const [sortBy, setSortBy] = useState('name');
@@ -74,7 +74,7 @@
       const matchesSearch = !searchTerm || 
         product.name.toLowerCase().includes(searchTerm.toLowerCase()) ||
         (product.description || '').toLowerCase().includes(searchTerm.toLowerCase()) ||
-        product.effects.some(effect => effect.toLowerCase().includes(searchTerm.toLowerCase()));
+        product.effects.some((effect: string) => effect.toLowerCase().includes(searchTerm.toLowerCase()));
       
       const matchesType = filter === 'all' || 
         (product.strain_type || (product as any).strainType) === filter;
@@ -107,11 +107,7 @@
     setShowModal(true);
   };
 
-<<<<<<< HEAD
   const ProductCard = ({ product }: { product: Product | any }) => {
-=======
-  const ProductCard = ({ product }: { product: Product }) => {
->>>>>>> 5b32286d
     return (
       <div 
         className="bg-white dark:bg-gray-800 rounded-lg shadow-lg overflow-hidden hover:scale-105 transition-transform relative cursor-pointer"
@@ -168,13 +164,8 @@
                 price: typeof product.prices === 'object' ? product.prices.gram : (product as any).price,
                 image: product.images[0],
                 category: product.category,
-<<<<<<< HEAD
                 strainType: product.strain_type || (product as any).strainType,
                 thcaPercentage: product.thca_percentage || (product as any).thcaPercentage
-=======
-                strainType: product.strainType,
-                thcaPercentage: parseFloat(String(product.thcaPercentage))
->>>>>>> 5b32286d
               });
               console.log('✅ Added to cart:', product.name);
             }}
